--- conflicted
+++ resolved
@@ -1,5 +1,4 @@
-<<<<<<< HEAD
-﻿using System;
+using System;
 using System.Net;
 using ServiceStack.ServiceInterface.ServiceModel;
 using ServiceStack.ServiceInterface;
@@ -245,253 +244,4 @@
             }
         }
     }
-}
-=======
-﻿using System;
-using System.Net;
-using ServiceStack.ServiceInterface.ServiceModel;
-using ServiceStack.ServiceInterface;
-using ServiceStack.Common.Web;
-using ServiceStack.ServiceHost;
-using NUnit.Framework;
-using Funq;
-using ServiceStack.Service;
-using ServiceStack.ServiceClient.Web;
-using ServiceStack.Text;
-
-namespace ServiceStack.WebHost.Endpoints.Tests
-{
-    [Route("/users")]
-    public class User { }
-    public class UserResponse : IHasResponseStatus
-    {
-        public ResponseStatus ResponseStatus { get; set; }
-    }
-
-    public class UserService : RestServiceBase<User>
-    {
-        public override object OnGet(User request)
-        {
-            return new HttpError(System.Net.HttpStatusCode.BadRequest, "CanNotExecute", "Failed to execute!");
-        }
-
-        public override object OnPost(User request)
-        {
-            throw new HttpError(System.Net.HttpStatusCode.BadRequest, "CanNotExecute", "Failed to execute!");
-        }
-
-        public override object OnDelete(User request)
-        {
-            throw new HttpError(System.Net.HttpStatusCode.Forbidden, "CanNotExecute", "Failed to execute!");
-        }
-
-        public override object OnPut(User request)
-        {
-            throw new ArgumentException();
-        }
-    }
-
-    public class CustomException : ArgumentException
-    {
-        public CustomException() : base("User Defined Error") { }
-    }
-
-    public class ExceptionWithResponseStatus { }
-    public class ExceptionWithResponseStatusResponse
-    {
-        public ResponseStatus ResponseStatus { get; set; }
-    }
-    public class ExceptionWithResponseStatusService : ServiceBase<ExceptionWithResponseStatus>
-    {
-        protected override object Run(ExceptionWithResponseStatus request)
-        {
-            throw new CustomException();
-        }
-    }
-
-    public class ExceptionNoResponseStatus { }
-    public class ExceptionNoResponseStatusResponse { }
-    public class ExceptionNoResponseStatusService : ServiceBase<ExceptionNoResponseStatus>
-    {
-        protected override object Run(ExceptionNoResponseStatus request)
-        {
-            throw new CustomException();
-        }
-    }
-
-    public class ExceptionNoResponseDto { }
-    public class ExceptionNoResponseDtoService : ServiceBase<ExceptionNoResponseDto>
-    {
-        protected override object Run(ExceptionNoResponseDto request)
-        {
-            throw new CustomException();
-        }
-    }
-
-    [TestFixture]
-    public class ExceptionHandlingTests
-    {
-        private const string ListeningOn = "http://localhost:82/";
-
-        public class ExceptionHandlingAppHostHttpListener
-            : AppHostHttpListenerBase
-        {
-
-            public ExceptionHandlingAppHostHttpListener()
-                : base("Exception handling tests", typeof(UserService).Assembly) { }
-
-            public override void Configure(Container container)
-            {
-                JsConfig.EmitCamelCaseNames = true;
-
-                //Uncomment to enable server-side stack traces
-                //SetConfig(new EndpointHostConfig { DebugMode = true });
-            }
-        }
-
-        ExceptionHandlingAppHostHttpListener appHost;
-
-        [TestFixtureSetUp]
-        public void OnTestFixtureSetUp()
-        {
-            appHost = new ExceptionHandlingAppHostHttpListener();
-            appHost.Init();
-            appHost.Start(ListeningOn);
-        }
-
-        [TestFixtureTearDown]
-        public void OnTestFixtureTearDown()
-        {
-            appHost.Dispose();
-        }
-
-        static IRestClient[] ServiceClients = 
-		{
-			new JsonServiceClient(ListeningOn),
-			new XmlServiceClient(ListeningOn),
-			new JsvServiceClient(ListeningOn)
-			//SOAP not supported in HttpListener
-			//new Soap11ServiceClient(ServiceClientBaseUri),
-			//new Soap12ServiceClient(ServiceClientBaseUri)
-		};
-
-
-        [Test, TestCaseSource("ServiceClients")]
-        public void Handles_Returned_Http_Error(IRestClient client)
-        {
-            try
-            {
-                client.Get<UserResponse>("/users");
-                Assert.Fail();
-            }
-            catch (WebServiceException ex)
-            {
-                Assert.That(ex.ErrorCode, Is.EqualTo("CanNotExecute"));
-                Assert.That(ex.StatusCode, Is.EqualTo((int)System.Net.HttpStatusCode.BadRequest));
-                Assert.That(ex.Message, Is.EqualTo("CanNotExecute"));
-            }
-        }
-
-        [Test, TestCaseSource("ServiceClients")]
-        public void Handles_Thrown_Http_Error(IRestClient client)
-        {
-            try
-            {
-                client.Post<UserResponse>("/users", new User());
-                Assert.Fail();
-            }
-            catch (WebServiceException ex)
-            {
-                Assert.That(ex.ErrorCode, Is.EqualTo("CanNotExecute"));
-                Assert.That(ex.StatusCode, Is.EqualTo((int)System.Net.HttpStatusCode.BadRequest));
-                Assert.That(ex.Message, Is.EqualTo("CanNotExecute"));
-            }
-        }
-
-        [Test, TestCaseSource("ServiceClients")]
-        public void Handles_Thrown_Http_Error_With_Forbidden_status_code(IRestClient client)
-        {
-            try
-            {
-                client.Delete<UserResponse>("/users");
-                Assert.Fail();
-            }
-            catch (WebServiceException ex)
-            {
-                Assert.That(ex.ErrorCode, Is.EqualTo("CanNotExecute"));
-                Assert.That(ex.StatusCode, Is.EqualTo((int)System.Net.HttpStatusCode.Forbidden));
-                Assert.That(ex.Message, Is.EqualTo("CanNotExecute"));
-            }
-        }
-
-        [Test, TestCaseSource("ServiceClients")]
-        public void Handles_Normal_Exception(IRestClient client)
-        {
-            try
-            {
-                client.Put<UserResponse>("/users", new User());
-                Assert.Fail();
-            }
-            catch (WebServiceException ex)
-            {
-                Assert.That(ex.ErrorCode, Is.EqualTo("ArgumentException"));
-                Assert.That(ex.StatusCode, Is.EqualTo((int)System.Net.HttpStatusCode.BadRequest));
-            }
-        }
-
-        public string PredefinedJsonUrl<T>()
-        {
-            return ListeningOn + "json/syncreply/" + typeof(T).Name;
-        }
-
-        [Test]
-        public void Returns_populated_dto_when_has_ResponseStatus()
-        {
-            try
-            {
-                var json = PredefinedJsonUrl<ExceptionWithResponseStatus>().GetJsonFromUrl();
-                Assert.Fail("Should throw");
-            }
-            catch (WebException webEx)
-            {
-                var errorResponse = ((HttpWebResponse)webEx.Response);
-                var body = errorResponse.GetResponseStream().ReadFully().FromUtf8Bytes();
-                Assert.That(body, Is.EqualTo(
-                    "{\"responseStatus\":{\"errorCode\":\"CustomException\",\"message\":\"User Defined Error\",\"errors\":[]}}"));
-            }
-        }
-
-        [Test]
-        public void Returns_empty_dto_when_NoResponseStatus()
-        {
-            try
-            {
-                var json = PredefinedJsonUrl<ExceptionNoResponseStatus>().GetJsonFromUrl();
-                Assert.Fail("Should throw");
-            }
-            catch (WebException webEx)
-            {
-                var errorResponse = ((HttpWebResponse)webEx.Response);
-                var body = errorResponse.GetResponseStream().ReadFully().FromUtf8Bytes();
-                Assert.That(body, Is.EqualTo("{}"));
-            }
-        }
-
-        [Test]
-        public void Returns_no_body_when_NoResponseDto()
-        {
-            try
-            {
-                var json = PredefinedJsonUrl<ExceptionNoResponseDto>().GetJsonFromUrl();
-                Assert.Fail("Should throw");
-            }
-            catch (WebException webEx)
-            {
-                var errorResponse = ((HttpWebResponse)webEx.Response);
-                var body = errorResponse.GetResponseStream().ReadFully().FromUtf8Bytes();
-                Assert.That(body, Is.EqualTo(""));
-            }
-        }
-    }
-}
->>>>>>> 612eef9e
+}