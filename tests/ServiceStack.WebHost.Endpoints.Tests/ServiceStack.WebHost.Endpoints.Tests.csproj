--- conflicted
+++ resolved
@@ -1,283 +1,280 @@
-﻿<?xml version="1.0" encoding="utf-8"?>
-<Project DefaultTargets="Build" xmlns="http://schemas.microsoft.com/developer/msbuild/2003" ToolsVersion="4.0">
-  <PropertyGroup>
-    <Configuration Condition=" '$(Configuration)' == '' ">Debug</Configuration>
-    <Platform Condition=" '$(Platform)' == '' ">AnyCPU</Platform>
-    <ProductVersion>9.0.30729</ProductVersion>
-    <SchemaVersion>2.0</SchemaVersion>
-    <ProjectGuid>{55C5C6DA-1834-4BA8-8D2F-19C091B6FC81}</ProjectGuid>
-    <OutputType>Library</OutputType>
-    <AppDesignerFolder>Properties</AppDesignerFolder>
-    <RootNamespace>ServiceStack.WebHost.Endpoints.Tests</RootNamespace>
-    <AssemblyName>ServiceStack.WebHost.Endpoints.Tests</AssemblyName>
-    <TargetFrameworkVersion>v3.5</TargetFrameworkVersion>
-    <FileAlignment>512</FileAlignment>
-    <FileUpgradeFlags>
-    </FileUpgradeFlags>
-    <OldToolsVersion>3.5</OldToolsVersion>
-    <UpgradeBackupLocation />
-    <PublishUrl>publish\</PublishUrl>
-    <Install>true</Install>
-    <InstallFrom>Disk</InstallFrom>
-    <UpdateEnabled>false</UpdateEnabled>
-    <UpdateMode>Foreground</UpdateMode>
-    <UpdateInterval>7</UpdateInterval>
-    <UpdateIntervalUnits>Days</UpdateIntervalUnits>
-    <UpdatePeriodically>false</UpdatePeriodically>
-    <UpdateRequired>false</UpdateRequired>
-    <MapFileExtensions>true</MapFileExtensions>
-    <ApplicationRevision>0</ApplicationRevision>
-    <ApplicationVersion>1.0.0.%2a</ApplicationVersion>
-    <IsWebBootstrapper>false</IsWebBootstrapper>
-    <UseApplicationTrust>false</UseApplicationTrust>
-    <BootstrapperEnabled>true</BootstrapperEnabled>
-  </PropertyGroup>
-  <PropertyGroup Condition=" '$(Configuration)|$(Platform)' == 'Debug|AnyCPU' ">
-    <DebugSymbols>True</DebugSymbols>
-    <DebugType>full</DebugType>
-    <Optimize>False</Optimize>
-    <OutputPath>bin\Debug\</OutputPath>
-    <DefineConstants>DEBUG;TRACE</DefineConstants>
-    <ErrorReport>prompt</ErrorReport>
-    <WarningLevel>4</WarningLevel>
-    <CodeAnalysisRuleSet>AllRules.ruleset</CodeAnalysisRuleSet>
-    <PlatformTarget>x86</PlatformTarget>
-  </PropertyGroup>
-  <PropertyGroup Condition=" '$(Configuration)|$(Platform)' == 'Release|AnyCPU' ">
-    <DebugType>pdbonly</DebugType>
-    <Optimize>True</Optimize>
-    <OutputPath>bin\Release\</OutputPath>
-    <DefineConstants>TRACE</DefineConstants>
-    <ErrorReport>prompt</ErrorReport>
-    <WarningLevel>4</WarningLevel>
-    <PlatformTarget>AnyCPU</PlatformTarget>
-    <CodeAnalysisRuleSet>AllRules.ruleset</CodeAnalysisRuleSet>
-  </PropertyGroup>
-  <PropertyGroup Condition=" '$(Configuration)|$(Platform)' == 'STATIC_ONLY NO_EXPRESSIONS|AnyCPU' ">
-    <DebugSymbols>True</DebugSymbols>
-    <OutputPath>bin\STATIC_ONLY NO_EXPRESSIONS\</OutputPath>
-    <DefineConstants>DEBUG;TRACE</DefineConstants>
-    <DebugType>full</DebugType>
-    <PlatformTarget>AnyCPU</PlatformTarget>
-    <ErrorReport>prompt</ErrorReport>
-    <WarningLevel>4</WarningLevel>
-    <Optimize>False</Optimize>
-    <CodeAnalysisRuleSet>AllRules.ruleset</CodeAnalysisRuleSet>
-  </PropertyGroup>
-  <PropertyGroup Condition=" '$(Configuration)|$(Platform)' == 'MonoTouch|AnyCPU' ">
-    <DebugSymbols>True</DebugSymbols>
-    <OutputPath>bin\MonoTouch\</OutputPath>
-    <DefineConstants>DEBUG;TRACE</DefineConstants>
-    <DebugType>full</DebugType>
-    <PlatformTarget>AnyCPU</PlatformTarget>
-    <ErrorReport>prompt</ErrorReport>
-    <WarningLevel>4</WarningLevel>
-    <Optimize>False</Optimize>
-    <CodeAnalysisRuleSet>AllRules.ruleset</CodeAnalysisRuleSet>
-  </PropertyGroup>
-  <ItemGroup>
-<<<<<<< HEAD
-    <Reference Include="protobuf-net, Version=2.0.0.480, Culture=neutral, PublicKeyToken=257b51d87d2e4d67, processorArchitecture=MSIL">
-      <SpecificVersion>False</SpecificVersion>
-      <HintPath>..\..\lib\protobuf-net.dll</HintPath>
-    </Reference>
-=======
->>>>>>> 7d42ce11
-    <Reference Include="ServiceStack.OrmLite">
-      <HintPath>..\..\lib\ServiceStack.OrmLite.dll</HintPath>
-    </Reference>
-    <Reference Include="ServiceStack.OrmLite.Sqlite">
-      <HintPath>..\..\lib\ServiceStack.OrmLite.Sqlite.dll</HintPath>
-    </Reference>
-    <Reference Include="System" />
-    <Reference Include="System.Core">
-      <RequiredTargetFramework>3.5</RequiredTargetFramework>
-    </Reference>
-    <Reference Include="System.Drawing" />
-    <Reference Include="System.Runtime.Serialization">
-      <RequiredTargetFramework>3.0</RequiredTargetFramework>
-    </Reference>
-    <Reference Include="System.ServiceModel">
-      <RequiredTargetFramework>3.0</RequiredTargetFramework>
-    </Reference>
-    <Reference Include="System.Web" />
-    <Reference Include="System.Windows.Forms" />
-    <Reference Include="System.Xml.Linq">
-      <RequiredTargetFramework>3.5</RequiredTargetFramework>
-    </Reference>
-    <Reference Include="System.Data.DataSetExtensions">
-      <RequiredTargetFramework>3.5</RequiredTargetFramework>
-    </Reference>
-    <Reference Include="System.Data" />
-    <Reference Include="System.Xml" />
-    <Reference Include="Moq">
-      <HintPath>..\..\lib\tests\Moq.dll</HintPath>
-    </Reference>
-    <Reference Include="Mono.Data.Sqlite">
-      <HintPath>..\..\lib\tests\Mono.Data.Sqlite.dll</HintPath>
-    </Reference>
-    <Reference Include="nunit.framework">
-      <HintPath>..\..\lib\tests\nunit.framework.dll</HintPath>
-    </Reference>
-    <Reference Include="ServiceStack.Text">
-      <HintPath>..\..\lib\ServiceStack.Text.dll</HintPath>
-    </Reference>
-    <Reference Include="protobuf-net">
-      <HintPath>..\..\lib\tests\protobuf-net.dll</HintPath>
-    </Reference>
-    <Reference Include="System.Configuration" />
-  </ItemGroup>
-  <ItemGroup>
-    <Compile Include="AppHostHttpListenerLongRunningBaseTests.cs" />
-    <Compile Include="AppHostListenerBaseTests.cs" />
-    <Compile Include="AsyncOneWayTests.cs" />
-    <Compile Include="AsyncRestClientTests.cs" />
-    <Compile Include="AsyncServiceClientTests.cs" />
-    <Compile Include="AttributeFiltersTest.cs" />
-    <Compile Include="AuthTests.cs" />
-    <Compile Include="CompressionTests.cs" />
-    <Compile Include="ContentTypeTests.cs" />
-    <Compile Include="DefaultRouteTests.cs" />
-    <Compile Include="IntegrationTests\ErrorRestTests.cs" />
-    <Compile Include="ProtoBufServiceTests.cs" />
-    <Compile Include="ResponseBindersTest.cs" />
-    <Compile Include="Support\Operations\CustomRequestBinder.cs" />
-    <Compile Include="Support\MetadataTestBase.cs" />
-    <Compile Include="SyncServiceClientTests.cs" />
-    <Compile Include="TodoListTests.cs" />
-    <Compile Include="CustomerServiceValidationTests.cs" />
-    <Compile Include="ExceptionHandlingTests.cs" />
-    <Compile Include="HttpResultContentTypeTests.cs" />
-    <Compile Include="RemoteEndDropsConnectionTests.cs" />
-    <Compile Include="IocServiceTests.cs" />
-    <Compile Include="UserServiceValidationTests.cs" />
-    <Compile Include="JsonpTests.cs" />
-    <Compile Include="Support\Host\IocAppHost.cs" />
-    <Compile Include="Support\Services\IocService.cs" />
-    <Compile Include="CustomRequestDataTests.cs" />
-    <Compile Include="HttpResultTests.cs" />
-    <Compile Include="IntegrationTests\ResetMovies.cs" />
-    <Compile Include="Support\Host\TestConfigAppHostHttpListener.cs" />
-    <Compile Include="Support\Operations\CustomFormData.cs" />
-    <Compile Include="Support\Services\CustomFormDataService.cs" />
-    <Compile Include="AppHostConfigTests.cs" />
-    <Compile Include="SyncRestClientTests.cs" />
-    <Compile Include="CsvContentTypeFilterTests.cs" />
-    <Compile Include="FileUploadTests.cs" />
-    <Compile Include="HttpErrorTests.cs" />
-    <Compile Include="RequestContextTests.cs" />
-    <Compile Include="RequestFiltersTests.cs" />
-    <Compile Include="Support\DirectServiceClient.cs" />
-    <Compile Include="Support\Host\ExampleAppHostHttpListener.cs" />
-    <Compile Include="HtmlResultTests.cs" />
-    <Compile Include="IntegrationTests\ConfigureDatabase.cs" />
-    <Compile Include="IntegrationTests\ExampleConfig.cs" />
-    <Compile Include="IntegrationTests\IntegrationTestBase.cs" />
-    <Compile Include="IntegrationTests\RestMovie.cs" />
-    <Compile Include="IntegrationTests\RestMovieService.cs" />
-    <Compile Include="IntegrationTests\MovieRestTests.cs" />
-    <Compile Include="IntegrationTests\ResetMovieDatabase.cs" />
-    <Compile Include="IntegrationTests\ResetMovieDatabaseService.cs" />
-    <Compile Include="KeyValueDataContractDeserializerTests.cs" />
-    <Compile Include="MessageSerializationTests.cs" />
-    <Compile Include="ServiceHostTestBase.cs" />
-    <Compile Include="Support\ServiceClientTestBase.cs" />
-    <Compile Include="ServiceClientTests.cs" />
-    <Compile Include="ServiceStackHttpHandlerFactoryTests.cs" />
-    <Compile Include="Support\Host\TestAppHostHttpListener.cs" />
-    <Compile Include="Support\Operations\RequestOfAllTypes.cs" />
-    <Compile Include="Support\Operations\RequestOfComplexTypes.cs" />
-    <Compile Include="Support\Services\FileUploadService.cs" />
-    <Compile Include="Support\Services\HttpErrorService.cs" />
-    <Compile Include="Support\Services\RequestFilter.cs" />
-    <Compile Include="Support\Services\HeadersService.cs" />
-    <Compile Include="Support\Services\GetCustomerService.cs" />
-    <Compile Include="Support\Services\HelloService.cs" />
-    <Compile Include="Support\Services\TestAsyncService.cs" />
-    <Compile Include="Support\Services\NestedService.cs" />
-    <Compile Include="ServiceStackHostTests.cs" />
-    <Compile Include="Support\Operations\GetCustomers.cs" />
-    <Compile Include="Support\Operations\StoreCustomer.cs" />
-    <Compile Include="Support\Services\TestServiceBase.cs" />
-    <Compile Include="Support\Host\TestAppHost.cs" />
-    <Compile Include="Support\Services\TestService.cs" />
-    <Compile Include="WebServiceExceptionTests.cs" />
-    <Compile Include="WsdlMetadataTests.cs" />
-    <Compile Include="OperationTests.cs" />
-    <Compile Include="Properties\AssemblyInfo.cs" />
-    <Compile Include="ServiceOperationsTests.cs" />
-    <Compile Include="Support\Operations\GetCustomer.cs" />
-    <Compile Include="Support\Types\Customer.cs" />
-  </ItemGroup>
-  <ItemGroup>
-    <ProjectReference Include="..\..\src\ServiceStack.Common\ServiceStack.Common.csproj">
-      <Project>{982416DB-C143-4028-A0C3-CF41892D18D3}</Project>
-      <Name>ServiceStack.Common</Name>
-    </ProjectReference>
-    <ProjectReference Include="..\..\src\ServiceStack.Interfaces\ServiceStack.Interfaces.csproj">
-      <Project>{42E1C8C0-A163-44CC-92B1-8F416F2C0B01}</Project>
-      <Name>ServiceStack.Interfaces</Name>
-    </ProjectReference>
-    <ProjectReference Include="..\..\src\ServiceStack.Plugins.ProtoBuf\ServiceStack.Plugins.ProtoBuf.csproj">
-      <Project>{EF36A253-C53F-4BF3-B0EC-4D29211FA67D}</Project>
-      <Name>ServiceStack.Plugins.ProtoBuf</Name>
-    </ProjectReference>
-    <ProjectReference Include="..\..\src\ServiceStack.ServiceInterface\ServiceStack.ServiceInterface.csproj">
-      <Project>{5A315F92-80D2-4C60-A5A4-22E027AC7E7E}</Project>
-      <Name>ServiceStack.ServiceInterface</Name>
-    </ProjectReference>
-    <ProjectReference Include="..\..\src\ServiceStack\ServiceStack.csproj">
-      <Project>{680A1709-25EB-4D52-A87F-EE03FFD94BAA}</Project>
-      <Name>ServiceStack</Name>
-    </ProjectReference>
-    <ProjectReference Include="..\ServiceStack.ServiceModel.Tests\ServiceStack.ServiceModel.Tests.csproj">
-      <Project>{A5646013-C243-453F-A2B6-3B6870A9637D}</Project>
-      <Name>ServiceStack.ServiceModel.Tests</Name>
-    </ProjectReference>
-  </ItemGroup>
-  <ItemGroup>
-    <Content Include="..\..\lib\tests\sqlite3.dll">
-      <Link>sqlite3.dll</Link>
-      <CopyToOutputDirectory>PreserveNewest</CopyToOutputDirectory>
-    </Content>
-    <Content Include="webpage.forbidden">
-      <CopyToOutputDirectory>PreserveNewest</CopyToOutputDirectory>
-    </Content>
-    <Content Include="webpage.html">
-      <CopyToOutputDirectory>PreserveNewest</CopyToOutputDirectory>
-    </Content>
-    <Content Include="TestExistingDir\default.html" />
-    <Content Include="TestExistingDir\upload.html" />
-  </ItemGroup>
-  <ItemGroup>
-    <BootstrapperPackage Include="Microsoft.Net.Client.3.5">
-      <Visible>False</Visible>
-      <ProductName>.NET Framework 3.5 SP1 Client Profile</ProductName>
-      <Install>false</Install>
-    </BootstrapperPackage>
-    <BootstrapperPackage Include="Microsoft.Net.Framework.3.5.SP1">
-      <Visible>False</Visible>
-      <ProductName>.NET Framework 3.5 SP1</ProductName>
-      <Install>true</Install>
-    </BootstrapperPackage>
-    <BootstrapperPackage Include="Microsoft.Windows.Installer.3.1">
-      <Visible>False</Visible>
-      <ProductName>Windows Installer 3.1</ProductName>
-      <Install>true</Install>
-    </BootstrapperPackage>
-  </ItemGroup>
-  <ItemGroup>
-    <Folder Include="ServiceModel\" />
-  </ItemGroup>
-  <ItemGroup>
-    <None Include="README.md" />
-  </ItemGroup>
-  <Import Project="$(MSBuildBinPath)\Microsoft.CSharp.targets" />
+﻿<?xml version="1.0" encoding="utf-8"?>
+<Project DefaultTargets="Build" xmlns="http://schemas.microsoft.com/developer/msbuild/2003" ToolsVersion="4.0">
+  <PropertyGroup>
+    <Configuration Condition=" '$(Configuration)' == '' ">Debug</Configuration>
+    <Platform Condition=" '$(Platform)' == '' ">AnyCPU</Platform>
+    <ProductVersion>9.0.30729</ProductVersion>
+    <SchemaVersion>2.0</SchemaVersion>
+    <ProjectGuid>{55C5C6DA-1834-4BA8-8D2F-19C091B6FC81}</ProjectGuid>
+    <OutputType>Library</OutputType>
+    <AppDesignerFolder>Properties</AppDesignerFolder>
+    <RootNamespace>ServiceStack.WebHost.Endpoints.Tests</RootNamespace>
+    <AssemblyName>ServiceStack.WebHost.Endpoints.Tests</AssemblyName>
+    <TargetFrameworkVersion>v3.5</TargetFrameworkVersion>
+    <FileAlignment>512</FileAlignment>
+    <FileUpgradeFlags>
+    </FileUpgradeFlags>
+    <OldToolsVersion>3.5</OldToolsVersion>
+    <UpgradeBackupLocation />
+    <PublishUrl>publish\</PublishUrl>
+    <Install>true</Install>
+    <InstallFrom>Disk</InstallFrom>
+    <UpdateEnabled>false</UpdateEnabled>
+    <UpdateMode>Foreground</UpdateMode>
+    <UpdateInterval>7</UpdateInterval>
+    <UpdateIntervalUnits>Days</UpdateIntervalUnits>
+    <UpdatePeriodically>false</UpdatePeriodically>
+    <UpdateRequired>false</UpdateRequired>
+    <MapFileExtensions>true</MapFileExtensions>
+    <ApplicationRevision>0</ApplicationRevision>
+    <ApplicationVersion>1.0.0.%2a</ApplicationVersion>
+    <IsWebBootstrapper>false</IsWebBootstrapper>
+    <UseApplicationTrust>false</UseApplicationTrust>
+    <BootstrapperEnabled>true</BootstrapperEnabled>
+  </PropertyGroup>
+  <PropertyGroup Condition=" '$(Configuration)|$(Platform)' == 'Debug|AnyCPU' ">
+    <DebugSymbols>True</DebugSymbols>
+    <DebugType>full</DebugType>
+    <Optimize>False</Optimize>
+    <OutputPath>bin\Debug\</OutputPath>
+    <DefineConstants>DEBUG;TRACE</DefineConstants>
+    <ErrorReport>prompt</ErrorReport>
+    <WarningLevel>4</WarningLevel>
+    <CodeAnalysisRuleSet>AllRules.ruleset</CodeAnalysisRuleSet>
+    <PlatformTarget>x86</PlatformTarget>
+  </PropertyGroup>
+  <PropertyGroup Condition=" '$(Configuration)|$(Platform)' == 'Release|AnyCPU' ">
+    <DebugType>pdbonly</DebugType>
+    <Optimize>True</Optimize>
+    <OutputPath>bin\Release\</OutputPath>
+    <DefineConstants>TRACE</DefineConstants>
+    <ErrorReport>prompt</ErrorReport>
+    <WarningLevel>4</WarningLevel>
+    <PlatformTarget>AnyCPU</PlatformTarget>
+    <CodeAnalysisRuleSet>AllRules.ruleset</CodeAnalysisRuleSet>
+  </PropertyGroup>
+  <PropertyGroup Condition=" '$(Configuration)|$(Platform)' == 'STATIC_ONLY NO_EXPRESSIONS|AnyCPU' ">
+    <DebugSymbols>True</DebugSymbols>
+    <OutputPath>bin\STATIC_ONLY NO_EXPRESSIONS\</OutputPath>
+    <DefineConstants>DEBUG;TRACE</DefineConstants>
+    <DebugType>full</DebugType>
+    <PlatformTarget>AnyCPU</PlatformTarget>
+    <ErrorReport>prompt</ErrorReport>
+    <WarningLevel>4</WarningLevel>
+    <Optimize>False</Optimize>
+    <CodeAnalysisRuleSet>AllRules.ruleset</CodeAnalysisRuleSet>
+  </PropertyGroup>
+  <PropertyGroup Condition=" '$(Configuration)|$(Platform)' == 'MonoTouch|AnyCPU' ">
+    <DebugSymbols>True</DebugSymbols>
+    <OutputPath>bin\MonoTouch\</OutputPath>
+    <DefineConstants>DEBUG;TRACE</DefineConstants>
+    <DebugType>full</DebugType>
+    <PlatformTarget>AnyCPU</PlatformTarget>
+    <ErrorReport>prompt</ErrorReport>
+    <WarningLevel>4</WarningLevel>
+    <Optimize>False</Optimize>
+    <CodeAnalysisRuleSet>AllRules.ruleset</CodeAnalysisRuleSet>
+  </PropertyGroup>
+  <ItemGroup>
+    <Reference Include="protobuf-net, Version=2.0.0.480, Culture=neutral, PublicKeyToken=257b51d87d2e4d67, processorArchitecture=MSIL">
+      <SpecificVersion>False</SpecificVersion>
+      <HintPath>..\..\lib\protobuf-net.dll</HintPath>
+    </Reference>
+    <Reference Include="ServiceStack.OrmLite">
+      <HintPath>..\..\lib\ServiceStack.OrmLite.dll</HintPath>
+    </Reference>
+    <Reference Include="ServiceStack.OrmLite.Sqlite">
+      <HintPath>..\..\lib\ServiceStack.OrmLite.Sqlite.dll</HintPath>
+    </Reference>
+    <Reference Include="System" />
+    <Reference Include="System.Core">
+      <RequiredTargetFramework>3.5</RequiredTargetFramework>
+    </Reference>
+    <Reference Include="System.Drawing" />
+    <Reference Include="System.Runtime.Serialization">
+      <RequiredTargetFramework>3.0</RequiredTargetFramework>
+    </Reference>
+    <Reference Include="System.ServiceModel">
+      <RequiredTargetFramework>3.0</RequiredTargetFramework>
+    </Reference>
+    <Reference Include="System.Web" />
+    <Reference Include="System.Windows.Forms" />
+    <Reference Include="System.Xml.Linq">
+      <RequiredTargetFramework>3.5</RequiredTargetFramework>
+    </Reference>
+    <Reference Include="System.Data.DataSetExtensions">
+      <RequiredTargetFramework>3.5</RequiredTargetFramework>
+    </Reference>
+    <Reference Include="System.Data" />
+    <Reference Include="System.Xml" />
+    <Reference Include="Moq">
+      <HintPath>..\..\lib\tests\Moq.dll</HintPath>
+    </Reference>
+    <Reference Include="Mono.Data.Sqlite">
+      <HintPath>..\..\lib\tests\Mono.Data.Sqlite.dll</HintPath>
+    </Reference>
+    <Reference Include="nunit.framework">
+      <HintPath>..\..\lib\tests\nunit.framework.dll</HintPath>
+    </Reference>
+    <Reference Include="ServiceStack.Text">
+      <HintPath>..\..\lib\ServiceStack.Text.dll</HintPath>
+    </Reference>
+    <Reference Include="protobuf-net">
+      <HintPath>..\..\lib\tests\protobuf-net.dll</HintPath>
+    </Reference>
+    <Reference Include="System.Configuration" />
+  </ItemGroup>
+  <ItemGroup>
+    <Compile Include="AppHostHttpListenerLongRunningBaseTests.cs" />
+    <Compile Include="AppHostListenerBaseTests.cs" />
+    <Compile Include="AsyncOneWayTests.cs" />
+    <Compile Include="AsyncRestClientTests.cs" />
+    <Compile Include="AsyncServiceClientTests.cs" />
+    <Compile Include="AttributeFiltersTest.cs" />
+    <Compile Include="AuthTests.cs" />
+    <Compile Include="CompressionTests.cs" />
+    <Compile Include="ContentTypeTests.cs" />
+    <Compile Include="DefaultRouteTests.cs" />
+    <Compile Include="IntegrationTests\ErrorRestTests.cs" />
+    <Compile Include="ProtoBufServiceTests.cs" />
+    <Compile Include="ResponseBindersTest.cs" />
+    <Compile Include="Support\Operations\CustomRequestBinder.cs" />
+    <Compile Include="Support\MetadataTestBase.cs" />
+    <Compile Include="SyncServiceClientTests.cs" />
+    <Compile Include="TodoListTests.cs" />
+    <Compile Include="CustomerServiceValidationTests.cs" />
+    <Compile Include="ExceptionHandlingTests.cs" />
+    <Compile Include="HttpResultContentTypeTests.cs" />
+    <Compile Include="RemoteEndDropsConnectionTests.cs" />
+    <Compile Include="IocServiceTests.cs" />
+    <Compile Include="UserServiceValidationTests.cs" />
+    <Compile Include="JsonpTests.cs" />
+    <Compile Include="Support\Host\IocAppHost.cs" />
+    <Compile Include="Support\Services\IocService.cs" />
+    <Compile Include="CustomRequestDataTests.cs" />
+    <Compile Include="HttpResultTests.cs" />
+    <Compile Include="IntegrationTests\ResetMovies.cs" />
+    <Compile Include="Support\Host\TestConfigAppHostHttpListener.cs" />
+    <Compile Include="Support\Operations\CustomFormData.cs" />
+    <Compile Include="Support\Services\CustomFormDataService.cs" />
+    <Compile Include="AppHostConfigTests.cs" />
+    <Compile Include="SyncRestClientTests.cs" />
+    <Compile Include="CsvContentTypeFilterTests.cs" />
+    <Compile Include="FileUploadTests.cs" />
+    <Compile Include="HttpErrorTests.cs" />
+    <Compile Include="RequestContextTests.cs" />
+    <Compile Include="RequestFiltersTests.cs" />
+    <Compile Include="Support\DirectServiceClient.cs" />
+    <Compile Include="Support\Host\ExampleAppHostHttpListener.cs" />
+    <Compile Include="HtmlResultTests.cs" />
+    <Compile Include="IntegrationTests\ConfigureDatabase.cs" />
+    <Compile Include="IntegrationTests\ExampleConfig.cs" />
+    <Compile Include="IntegrationTests\IntegrationTestBase.cs" />
+    <Compile Include="IntegrationTests\RestMovie.cs" />
+    <Compile Include="IntegrationTests\RestMovieService.cs" />
+    <Compile Include="IntegrationTests\MovieRestTests.cs" />
+    <Compile Include="IntegrationTests\ResetMovieDatabase.cs" />
+    <Compile Include="IntegrationTests\ResetMovieDatabaseService.cs" />
+    <Compile Include="KeyValueDataContractDeserializerTests.cs" />
+    <Compile Include="MessageSerializationTests.cs" />
+    <Compile Include="ServiceHostTestBase.cs" />
+    <Compile Include="Support\ServiceClientTestBase.cs" />
+    <Compile Include="ServiceClientTests.cs" />
+    <Compile Include="ServiceStackHttpHandlerFactoryTests.cs" />
+    <Compile Include="Support\Host\TestAppHostHttpListener.cs" />
+    <Compile Include="Support\Operations\RequestOfAllTypes.cs" />
+    <Compile Include="Support\Operations\RequestOfComplexTypes.cs" />
+    <Compile Include="Support\Services\FileUploadService.cs" />
+    <Compile Include="Support\Services\HttpErrorService.cs" />
+    <Compile Include="Support\Services\RequestFilter.cs" />
+    <Compile Include="Support\Services\HeadersService.cs" />
+    <Compile Include="Support\Services\GetCustomerService.cs" />
+    <Compile Include="Support\Services\HelloService.cs" />
+    <Compile Include="Support\Services\TestAsyncService.cs" />
+    <Compile Include="Support\Services\NestedService.cs" />
+    <Compile Include="ServiceStackHostTests.cs" />
+    <Compile Include="Support\Operations\GetCustomers.cs" />
+    <Compile Include="Support\Operations\StoreCustomer.cs" />
+    <Compile Include="Support\Services\TestServiceBase.cs" />
+    <Compile Include="Support\Host\TestAppHost.cs" />
+    <Compile Include="Support\Services\TestService.cs" />
+    <Compile Include="WebServiceExceptionTests.cs" />
+    <Compile Include="WsdlMetadataTests.cs" />
+    <Compile Include="OperationTests.cs" />
+    <Compile Include="Properties\AssemblyInfo.cs" />
+    <Compile Include="ServiceOperationsTests.cs" />
+    <Compile Include="Support\Operations\GetCustomer.cs" />
+    <Compile Include="Support\Types\Customer.cs" />
+  </ItemGroup>
+  <ItemGroup>
+    <ProjectReference Include="..\..\src\ServiceStack.Common\ServiceStack.Common.csproj">
+      <Project>{982416DB-C143-4028-A0C3-CF41892D18D3}</Project>
+      <Name>ServiceStack.Common</Name>
+    </ProjectReference>
+    <ProjectReference Include="..\..\src\ServiceStack.Interfaces\ServiceStack.Interfaces.csproj">
+      <Project>{42E1C8C0-A163-44CC-92B1-8F416F2C0B01}</Project>
+      <Name>ServiceStack.Interfaces</Name>
+    </ProjectReference>
+    <ProjectReference Include="..\..\src\ServiceStack.Plugins.ProtoBuf\ServiceStack.Plugins.ProtoBuf.csproj">
+      <Project>{EF36A253-C53F-4BF3-B0EC-4D29211FA67D}</Project>
+      <Name>ServiceStack.Plugins.ProtoBuf</Name>
+    </ProjectReference>
+    <ProjectReference Include="..\..\src\ServiceStack.ServiceInterface\ServiceStack.ServiceInterface.csproj">
+      <Project>{5A315F92-80D2-4C60-A5A4-22E027AC7E7E}</Project>
+      <Name>ServiceStack.ServiceInterface</Name>
+    </ProjectReference>
+    <ProjectReference Include="..\..\src\ServiceStack\ServiceStack.csproj">
+      <Project>{680A1709-25EB-4D52-A87F-EE03FFD94BAA}</Project>
+      <Name>ServiceStack</Name>
+    </ProjectReference>
+    <ProjectReference Include="..\ServiceStack.ServiceModel.Tests\ServiceStack.ServiceModel.Tests.csproj">
+      <Project>{A5646013-C243-453F-A2B6-3B6870A9637D}</Project>
+      <Name>ServiceStack.ServiceModel.Tests</Name>
+    </ProjectReference>
+  </ItemGroup>
+  <ItemGroup>
+    <Content Include="..\..\lib\tests\sqlite3.dll">
+      <Link>sqlite3.dll</Link>
+      <CopyToOutputDirectory>PreserveNewest</CopyToOutputDirectory>
+    </Content>
+    <Content Include="webpage.forbidden">
+      <CopyToOutputDirectory>PreserveNewest</CopyToOutputDirectory>
+    </Content>
+    <Content Include="webpage.html">
+      <CopyToOutputDirectory>PreserveNewest</CopyToOutputDirectory>
+    </Content>
+    <Content Include="TestExistingDir\default.html" />
+    <Content Include="TestExistingDir\upload.html" />
+  </ItemGroup>
+  <ItemGroup>
+    <BootstrapperPackage Include="Microsoft.Net.Client.3.5">
+      <Visible>False</Visible>
+      <ProductName>.NET Framework 3.5 SP1 Client Profile</ProductName>
+      <Install>false</Install>
+    </BootstrapperPackage>
+    <BootstrapperPackage Include="Microsoft.Net.Framework.3.5.SP1">
+      <Visible>False</Visible>
+      <ProductName>.NET Framework 3.5 SP1</ProductName>
+      <Install>true</Install>
+    </BootstrapperPackage>
+    <BootstrapperPackage Include="Microsoft.Windows.Installer.3.1">
+      <Visible>False</Visible>
+      <ProductName>Windows Installer 3.1</ProductName>
+      <Install>true</Install>
+    </BootstrapperPackage>
+  </ItemGroup>
+  <ItemGroup>
+    <Folder Include="ServiceModel\" />
+  </ItemGroup>
+  <ItemGroup>
+    <None Include="README.md" />
+  </ItemGroup>
+  <Import Project="$(MSBuildBinPath)\Microsoft.CSharp.targets" />
   <!-- To modify your build process, add your task inside one of the targets below and uncomment it. 
        Other similar extension points exist, see Microsoft.Common.targets.
   <Target Name="BeforeBuild">
   </Target>
   <Target Name="AfterBuild">
   </Target>
-  -->
+  -->
 </Project>