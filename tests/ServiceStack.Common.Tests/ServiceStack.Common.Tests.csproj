--- conflicted
+++ resolved
@@ -1,268 +1,265 @@
-﻿<?xml version="1.0" encoding="utf-8"?>
-<Project DefaultTargets="Build" xmlns="http://schemas.microsoft.com/developer/msbuild/2003" ToolsVersion="4.0">
-  <PropertyGroup>
-    <Configuration Condition=" '$(Configuration)' == '' ">Debug</Configuration>
-    <Platform Condition=" '$(Platform)' == '' ">AnyCPU</Platform>
-    <ProductVersion>9.0.30729</ProductVersion>
-    <SchemaVersion>2.0</SchemaVersion>
-    <ProjectGuid>{3FA9197A-462D-44CC-9AB3-61AF414D0B45}</ProjectGuid>
-    <OutputType>Library</OutputType>
-    <AppDesignerFolder>Properties</AppDesignerFolder>
-    <RootNamespace>ServiceStack.Common.Tests</RootNamespace>
-    <AssemblyName>ServiceStack.Common.Tests</AssemblyName>
-    <TargetFrameworkVersion>v3.5</TargetFrameworkVersion>
-    <FileAlignment>512</FileAlignment>
-    <FileUpgradeFlags>
-    </FileUpgradeFlags>
-    <OldToolsVersion>3.5</OldToolsVersion>
-    <UpgradeBackupLocation />
-    <IsWebBootstrapper>false</IsWebBootstrapper>
-    <PublishUrl>publish\</PublishUrl>
-    <Install>true</Install>
-    <InstallFrom>Disk</InstallFrom>
-    <UpdateEnabled>false</UpdateEnabled>
-    <UpdateMode>Foreground</UpdateMode>
-    <UpdateInterval>7</UpdateInterval>
-    <UpdateIntervalUnits>Days</UpdateIntervalUnits>
-    <UpdatePeriodically>false</UpdatePeriodically>
-    <UpdateRequired>false</UpdateRequired>
-    <MapFileExtensions>true</MapFileExtensions>
-    <ApplicationRevision>0</ApplicationRevision>
-    <ApplicationVersion>1.0.0.%2a</ApplicationVersion>
-    <UseApplicationTrust>false</UseApplicationTrust>
-    <BootstrapperEnabled>true</BootstrapperEnabled>
-  </PropertyGroup>
-  <PropertyGroup Condition=" '$(Configuration)|$(Platform)' == 'Debug|AnyCPU' ">
-    <DebugSymbols>True</DebugSymbols>
-    <DebugType>full</DebugType>
-    <Optimize>False</Optimize>
-    <OutputPath>bin\Debug\</OutputPath>
-    <DefineConstants>TRACE;DEBUG;MONO</DefineConstants>
-    <ErrorReport>prompt</ErrorReport>
-    <WarningLevel>4</WarningLevel>
-    <CodeAnalysisRuleSet>AllRules.ruleset</CodeAnalysisRuleSet>
-<<<<<<< HEAD
-    <TreatWarningsAsErrors>false</TreatWarningsAsErrors>
-=======
-    <TreatWarningsAsErrors>True</TreatWarningsAsErrors>
->>>>>>> 7d42ce11
-    <PlatformTarget>AnyCPU</PlatformTarget>
-  </PropertyGroup>
-  <PropertyGroup Condition=" '$(Configuration)|$(Platform)' == 'Release|AnyCPU' ">
-    <DebugType>pdbonly</DebugType>
-    <Optimize>True</Optimize>
-    <OutputPath>bin\Release\</OutputPath>
-    <DefineConstants>TRACE</DefineConstants>
-    <ErrorReport>prompt</ErrorReport>
-    <WarningLevel>4</WarningLevel>
-    <PlatformTarget>AnyCPU</PlatformTarget>
-    <CodeAnalysisRuleSet>AllRules.ruleset</CodeAnalysisRuleSet>
-  </PropertyGroup>
-  <PropertyGroup Condition=" '$(Configuration)|$(Platform)' == 'STATIC_ONLY NO_EXPRESSIONS|AnyCPU' ">
-    <DebugSymbols>True</DebugSymbols>
-    <OutputPath>bin\monotouch\</OutputPath>
-    <DefineConstants>TRACE;DEBUG;STATIC_ONLY NO_EXPRESSIONS</DefineConstants>
-    <DebugType>full</DebugType>
-    <PlatformTarget>AnyCPU</PlatformTarget>
-    <ErrorReport>prompt</ErrorReport>
-    <WarningLevel>4</WarningLevel>
-    <Optimize>False</Optimize>
-    <CodeAnalysisRuleSet>AllRules.ruleset</CodeAnalysisRuleSet>
-  </PropertyGroup>
-  <PropertyGroup Condition=" '$(Configuration)|$(Platform)' == 'MonoTouch|AnyCPU' ">
-    <DebugSymbols>True</DebugSymbols>
-    <OutputPath>bin\MonoTouch\</OutputPath>
-    <DefineConstants>TRACE;DEBUG;STATIC_ONLY NO_EXPRESSIONS</DefineConstants>
-    <DebugType>full</DebugType>
-    <PlatformTarget>AnyCPU</PlatformTarget>
-    <ErrorReport>prompt</ErrorReport>
-    <WarningLevel>4</WarningLevel>
-    <Optimize>False</Optimize>
-    <CodeAnalysisRuleSet>AllRules.ruleset</CodeAnalysisRuleSet>
-  </PropertyGroup>
-  <ItemGroup>
-    <Reference Include="Moq">
-      <HintPath>..\..\lib\tests\Moq.dll</HintPath>
-    </Reference>
-    <Reference Include="ServiceStack.Redis">
-      <HintPath>..\..\lib\ServiceStack.Redis.dll</HintPath>
-    </Reference>
-    <Reference Include="System" />
-    <Reference Include="System.ComponentModel.DataAnnotations">
-      <RequiredTargetFramework>3.5</RequiredTargetFramework>
-    </Reference>
-    <Reference Include="System.Core">
-      <RequiredTargetFramework>3.5</RequiredTargetFramework>
-    </Reference>
-    <Reference Include="System.Runtime.Serialization">
-      <RequiredTargetFramework>3.0</RequiredTargetFramework>
-    </Reference>
-    <Reference Include="System.ServiceModel" />
-    <Reference Include="System.Web" />
-    <Reference Include="System.Xml.Linq">
-      <RequiredTargetFramework>3.5</RequiredTargetFramework>
-    </Reference>
-    <Reference Include="System.Data.DataSetExtensions">
-      <RequiredTargetFramework>3.5</RequiredTargetFramework>
-    </Reference>
-    <Reference Include="System.Data" />
-    <Reference Include="System.Xml" />
-    <Reference Include="nunit.framework">
-      <HintPath>..\..\lib\tests\nunit.framework.dll</HintPath>
-    </Reference>
-    <Reference Include="ServiceStack.Text">
-      <HintPath>..\..\lib\ServiceStack.Text.dll</HintPath>
-    </Reference>
-    <Reference Include="Northwind.Common">
-      <HintPath>..\..\lib\tests\Northwind.Common.dll</HintPath>
-    </Reference>
-    <Reference Include="Mono.Data.Sqlite">
-      <HintPath>..\..\lib\tests\Mono.Data.Sqlite.dll</HintPath>
-    </Reference>
-    <Reference Include="ServiceStack.OrmLite">
-      <HintPath>..\..\lib\ServiceStack.OrmLite.dll</HintPath>
-    </Reference>
-    <Reference Include="ServiceStack.OrmLite.Sqlite">
-      <HintPath>..\..\lib\ServiceStack.OrmLite.Sqlite.dll</HintPath>
-    </Reference>
-    <Reference Include="ServiceStack.OrmLite.SqlServer">
-      <HintPath>..\..\lib\ServiceStack.OrmLite.SqlServer.dll</HintPath>
-    </Reference>
-  </ItemGroup>
-  <ItemGroup>
-    <Compile Include="EndpointHandlerBaseTests.cs" />
-    <Compile Include="FluentValidation\ErrorCodeTests.cs" />
-    <Compile Include="MappingTests.cs" />
-    <Compile Include="MessagingTests.cs" />
-    <Compile Include="Models\DdnContentIngest.cs" />
-    <Compile Include="EnumerableExtensionsTests.cs" />
-    <Compile Include="IdUtilsTests.cs" />
-    <Compile Include="Models\IModelFactory.cs" />
-    <Compile Include="Models\ModelFactoryBase.cs" />
-    <Compile Include="Models\ModelWithComplexTypesFactory.cs" />
-    <Compile Include="Models\ModelWithFieldsOfDifferentAndNullableTypesFactory.cs" />
-    <Compile Include="Models\ModelWithFieldsOfDifferentTypesFactory.cs" />
-    <Compile Include="Models\ModelWithFieldsOfNullableTypesFactory.cs" />
-    <Compile Include="Models\ModelWithMapAndList.cs" />
-    <Compile Include="Models\Movie.cs" />
-    <Compile Include="Models\Shipper.cs" />
-    <Compile Include="Models\ShipperFactory.cs" />
-    <Compile Include="Models\BuiltInsFactory.cs" />
-    <Compile Include="OAuth\OAuthUserSessionTests.cs" />
-    <Compile Include="OAuth\OrmLiteUserAuthTests.cs" />
-    <Compile Include="OAuth\RegistrationServiceTests.cs" />
-    <Compile Include="OAuth\CredentialsServiceTests.cs" />
-    <Compile Include="OAuth\MockAuthHttpGateway.cs" />
-    <Compile Include="OAuth\OAuthUserSessionWithoutTestSourceTests.cs" />
-    <Compile Include="OAuth\RequiredRolesTests.cs" />
-    <Compile Include="Perf\DateTimePerf.cs" />
-    <Compile Include="Perf\IdUtilsPerf.cs" />
-    <Compile Include="Perf\PropertyAccessorPerf.cs" />
-    <Compile Include="Perf\ReflectionTests.cs" />
-    <Compile Include="Perf\TextSerializerComparisons.cs" />
-    <Compile Include="Properties\Settings.Designer.cs">
-      <AutoGen>True</AutoGen>
-      <DesignTimeSharedInput>True</DesignTimeSharedInput>
-      <DependentUpon>Settings.settings</DependentUpon>
-    </Compile>
-    <Compile Include="ReflectionExtensionsTests.cs" />
-    <Compile Include="Reflection\PropertyAccessorTests.cs" />
-    <Compile Include="Expressions\DelegateFactoryTests.cs" />
-    <Compile Include="Expressions\ExpressionTests.cs" />
-    <Compile Include="Models\ModelWithComplexTypes.cs" />
-    <Compile Include="Models\ModelWithCompositeIndexFields.cs" />
-    <Compile Include="Models\ModelWithFieldsOfDifferentAndNullableTypes.cs" />
-    <Compile Include="Models\ModelWithFieldsOfDifferentTypes.cs" />
-    <Compile Include="Models\ModelWithFieldsOfNullableTypes.cs" />
-    <Compile Include="Models\ModelWithIdAndName.cs" />
-    <Compile Include="Models\ModelWithIdOnly.cs" />
-    <Compile Include="Models\ModelWithIndexFields.cs" />
-    <Compile Include="Models\ModelWithLongIdAndStringFields.cs" />
-    <Compile Include="Models\ModelWithOnlyStringFields.cs" />
-    <Compile Include="Models\SampleOrderLine.cs" />
-    <Compile Include="Models\TaskQueue.cs" />
-    <Compile Include="Perf\AdhocFastPerfTests.cs" />
-    <Compile Include="Perf\ToStringPerf.cs" />
-    <Compile Include="PerfTestBase.cs" />
-    <Compile Include="Perf\StringParsePerf.cs" />
-    <Compile Include="ServiceClient.Web\ServiceClientBaseTester.cs" />
-    <Compile Include="ServiceClient.Web\ServiceClientBaseTests.cs" />
-    <Compile Include="StreamExtensionsTests.cs" />
-    <Compile Include="StringExtensionTests.cs" />
-    <Compile Include="ReflectionUtilTests.cs" />
-    <Compile Include="Properties\AssemblyInfo.cs" />
-    <Compile Include="Text\AdhocJsTests.cs" />
-    <Compile Include="OAuth\OAuthUserSessionTestsBase.cs" />
-    <Compile Include="Xlinq\XlinqExtensionsTests.cs" />
-  </ItemGroup>
-  <ItemGroup>
-    <ProjectReference Include="..\..\src\ServiceStack.Common\ServiceStack.Common.csproj">
-      <Project>{982416DB-C143-4028-A0C3-CF41892D18D3}</Project>
-      <Name>ServiceStack.Common</Name>
-    </ProjectReference>
-    <ProjectReference Include="..\..\src\ServiceStack.Interfaces\ServiceStack.Interfaces.csproj">
-      <Project>{42E1C8C0-A163-44CC-92B1-8F416F2C0B01}</Project>
-      <Name>ServiceStack.Interfaces</Name>
-    </ProjectReference>
-    <ProjectReference Include="..\..\src\ServiceStack.ServiceInterface\ServiceStack.ServiceInterface.csproj">
-      <Project>{5A315F92-80D2-4C60-A5A4-22E027AC7E7E}</Project>
-      <Name>ServiceStack.ServiceInterface</Name>
-    </ProjectReference>
-    <ProjectReference Include="..\..\src\ServiceStack\ServiceStack.csproj">
-      <Project>{680A1709-25EB-4D52-A87F-EE03FFD94BAA}</Project>
-      <Name>ServiceStack</Name>
-    </ProjectReference>
-  </ItemGroup>
-  <ItemGroup>
-    <Folder Include="App_Data\" />
-    <Folder Include="Models\DdnContentIngest\" />
-  </ItemGroup>
-  <ItemGroup>
-    <BootstrapperPackage Include="Microsoft.Net.Client.3.5">
-      <Visible>False</Visible>
-      <ProductName>.NET Framework 3.5 SP1 Client Profile</ProductName>
-      <Install>false</Install>
-    </BootstrapperPackage>
-    <BootstrapperPackage Include="Microsoft.Net.Framework.3.5.SP1">
-      <Visible>False</Visible>
-      <ProductName>.NET Framework 3.5 SP1</ProductName>
-      <Install>true</Install>
-    </BootstrapperPackage>
-    <BootstrapperPackage Include="Microsoft.Sql.Server.Express.10.0">
-      <Visible>False</Visible>
-      <ProductName>SQL Server 2008 Express</ProductName>
-      <Install>true</Install>
-    </BootstrapperPackage>
-    <BootstrapperPackage Include="Microsoft.Windows.Installer.3.1">
-      <Visible>False</Visible>
-      <ProductName>Windows Installer 3.1</ProductName>
-      <Install>true</Install>
-    </BootstrapperPackage>
-    <BootstrapperPackage Include="Microsoft.Windows.Installer.4.5">
-      <Visible>False</Visible>
-      <ProductName>Windows Installer 4.5</ProductName>
-      <Install>true</Install>
-    </BootstrapperPackage>
-  </ItemGroup>
-  <ItemGroup>
-    <None Include="app.config" />
-    <None Include="Properties\Settings.settings">
-      <Generator>SettingsSingleFileGenerator</Generator>
-      <LastGenOutput>Settings.Designer.cs</LastGenOutput>
-    </None>
-  </ItemGroup>
-  <ItemGroup>
-    <Content Include="..\..\lib\tests\sqlite3.dll">
-      <Link>sqlite3.dll</Link>
-      <CopyToOutputDirectory>PreserveNewest</CopyToOutputDirectory>
-    </Content>
-  </ItemGroup>
-  <Import Project="$(MSBuildBinPath)\Microsoft.CSharp.targets" />
+﻿<?xml version="1.0" encoding="utf-8"?>
+<Project DefaultTargets="Build" xmlns="http://schemas.microsoft.com/developer/msbuild/2003" ToolsVersion="4.0">
+  <PropertyGroup>
+    <Configuration Condition=" '$(Configuration)' == '' ">Debug</Configuration>
+    <Platform Condition=" '$(Platform)' == '' ">AnyCPU</Platform>
+    <ProductVersion>9.0.30729</ProductVersion>
+    <SchemaVersion>2.0</SchemaVersion>
+    <ProjectGuid>{3FA9197A-462D-44CC-9AB3-61AF414D0B45}</ProjectGuid>
+    <OutputType>Library</OutputType>
+    <AppDesignerFolder>Properties</AppDesignerFolder>
+    <RootNamespace>ServiceStack.Common.Tests</RootNamespace>
+    <AssemblyName>ServiceStack.Common.Tests</AssemblyName>
+    <TargetFrameworkVersion>v3.5</TargetFrameworkVersion>
+    <FileAlignment>512</FileAlignment>
+    <FileUpgradeFlags>
+    </FileUpgradeFlags>
+    <OldToolsVersion>3.5</OldToolsVersion>
+    <UpgradeBackupLocation />
+    <IsWebBootstrapper>false</IsWebBootstrapper>
+    <PublishUrl>publish\</PublishUrl>
+    <Install>true</Install>
+    <InstallFrom>Disk</InstallFrom>
+    <UpdateEnabled>false</UpdateEnabled>
+    <UpdateMode>Foreground</UpdateMode>
+    <UpdateInterval>7</UpdateInterval>
+    <UpdateIntervalUnits>Days</UpdateIntervalUnits>
+    <UpdatePeriodically>false</UpdatePeriodically>
+    <UpdateRequired>false</UpdateRequired>
+    <MapFileExtensions>true</MapFileExtensions>
+    <ApplicationRevision>0</ApplicationRevision>
+    <ApplicationVersion>1.0.0.%2a</ApplicationVersion>
+    <UseApplicationTrust>false</UseApplicationTrust>
+    <BootstrapperEnabled>true</BootstrapperEnabled>
+  </PropertyGroup>
+  <PropertyGroup Condition=" '$(Configuration)|$(Platform)' == 'Debug|AnyCPU' ">
+    <DebugSymbols>True</DebugSymbols>
+    <DebugType>full</DebugType>
+    <Optimize>False</Optimize>
+    <OutputPath>bin\Debug\</OutputPath>
+    <DefineConstants>TRACE;DEBUG;MONO</DefineConstants>
+    <ErrorReport>prompt</ErrorReport>
+    <WarningLevel>4</WarningLevel>
+    <CodeAnalysisRuleSet>AllRules.ruleset</CodeAnalysisRuleSet>
+    <TreatWarningsAsErrors>false</TreatWarningsAsErrors>
+    <TreatWarningsAsErrors>True</TreatWarningsAsErrors>
+    <PlatformTarget>AnyCPU</PlatformTarget>
+  </PropertyGroup>
+  <PropertyGroup Condition=" '$(Configuration)|$(Platform)' == 'Release|AnyCPU' ">
+    <DebugType>pdbonly</DebugType>
+    <Optimize>True</Optimize>
+    <OutputPath>bin\Release\</OutputPath>
+    <DefineConstants>TRACE</DefineConstants>
+    <ErrorReport>prompt</ErrorReport>
+    <WarningLevel>4</WarningLevel>
+    <PlatformTarget>AnyCPU</PlatformTarget>
+    <CodeAnalysisRuleSet>AllRules.ruleset</CodeAnalysisRuleSet>
+  </PropertyGroup>
+  <PropertyGroup Condition=" '$(Configuration)|$(Platform)' == 'STATIC_ONLY NO_EXPRESSIONS|AnyCPU' ">
+    <DebugSymbols>True</DebugSymbols>
+    <OutputPath>bin\monotouch\</OutputPath>
+    <DefineConstants>TRACE;DEBUG;STATIC_ONLY NO_EXPRESSIONS</DefineConstants>
+    <DebugType>full</DebugType>
+    <PlatformTarget>AnyCPU</PlatformTarget>
+    <ErrorReport>prompt</ErrorReport>
+    <WarningLevel>4</WarningLevel>
+    <Optimize>False</Optimize>
+    <CodeAnalysisRuleSet>AllRules.ruleset</CodeAnalysisRuleSet>
+  </PropertyGroup>
+  <PropertyGroup Condition=" '$(Configuration)|$(Platform)' == 'MonoTouch|AnyCPU' ">
+    <DebugSymbols>True</DebugSymbols>
+    <OutputPath>bin\MonoTouch\</OutputPath>
+    <DefineConstants>TRACE;DEBUG;STATIC_ONLY NO_EXPRESSIONS</DefineConstants>
+    <DebugType>full</DebugType>
+    <PlatformTarget>AnyCPU</PlatformTarget>
+    <ErrorReport>prompt</ErrorReport>
+    <WarningLevel>4</WarningLevel>
+    <Optimize>False</Optimize>
+    <CodeAnalysisRuleSet>AllRules.ruleset</CodeAnalysisRuleSet>
+  </PropertyGroup>
+  <ItemGroup>
+    <Reference Include="Moq">
+      <HintPath>..\..\lib\tests\Moq.dll</HintPath>
+    </Reference>
+    <Reference Include="ServiceStack.Redis">
+      <HintPath>..\..\lib\ServiceStack.Redis.dll</HintPath>
+    </Reference>
+    <Reference Include="System" />
+    <Reference Include="System.ComponentModel.DataAnnotations">
+      <RequiredTargetFramework>3.5</RequiredTargetFramework>
+    </Reference>
+    <Reference Include="System.Core">
+      <RequiredTargetFramework>3.5</RequiredTargetFramework>
+    </Reference>
+    <Reference Include="System.Runtime.Serialization">
+      <RequiredTargetFramework>3.0</RequiredTargetFramework>
+    </Reference>
+    <Reference Include="System.ServiceModel" />
+    <Reference Include="System.Web" />
+    <Reference Include="System.Xml.Linq">
+      <RequiredTargetFramework>3.5</RequiredTargetFramework>
+    </Reference>
+    <Reference Include="System.Data.DataSetExtensions">
+      <RequiredTargetFramework>3.5</RequiredTargetFramework>
+    </Reference>
+    <Reference Include="System.Data" />
+    <Reference Include="System.Xml" />
+    <Reference Include="nunit.framework">
+      <HintPath>..\..\lib\tests\nunit.framework.dll</HintPath>
+    </Reference>
+    <Reference Include="ServiceStack.Text">
+      <HintPath>..\..\lib\ServiceStack.Text.dll</HintPath>
+    </Reference>
+    <Reference Include="Northwind.Common">
+      <HintPath>..\..\lib\tests\Northwind.Common.dll</HintPath>
+    </Reference>
+    <Reference Include="Mono.Data.Sqlite">
+      <HintPath>..\..\lib\tests\Mono.Data.Sqlite.dll</HintPath>
+    </Reference>
+    <Reference Include="ServiceStack.OrmLite">
+      <HintPath>..\..\lib\ServiceStack.OrmLite.dll</HintPath>
+    </Reference>
+    <Reference Include="ServiceStack.OrmLite.Sqlite">
+      <HintPath>..\..\lib\ServiceStack.OrmLite.Sqlite.dll</HintPath>
+    </Reference>
+    <Reference Include="ServiceStack.OrmLite.SqlServer">
+      <HintPath>..\..\lib\ServiceStack.OrmLite.SqlServer.dll</HintPath>
+    </Reference>
+  </ItemGroup>
+  <ItemGroup>
+    <Compile Include="EndpointHandlerBaseTests.cs" />
+    <Compile Include="FluentValidation\ErrorCodeTests.cs" />
+    <Compile Include="MappingTests.cs" />
+    <Compile Include="MessagingTests.cs" />
+    <Compile Include="Models\DdnContentIngest.cs" />
+    <Compile Include="EnumerableExtensionsTests.cs" />
+    <Compile Include="IdUtilsTests.cs" />
+    <Compile Include="Models\IModelFactory.cs" />
+    <Compile Include="Models\ModelFactoryBase.cs" />
+    <Compile Include="Models\ModelWithComplexTypesFactory.cs" />
+    <Compile Include="Models\ModelWithFieldsOfDifferentAndNullableTypesFactory.cs" />
+    <Compile Include="Models\ModelWithFieldsOfDifferentTypesFactory.cs" />
+    <Compile Include="Models\ModelWithFieldsOfNullableTypesFactory.cs" />
+    <Compile Include="Models\ModelWithMapAndList.cs" />
+    <Compile Include="Models\Movie.cs" />
+    <Compile Include="Models\Shipper.cs" />
+    <Compile Include="Models\ShipperFactory.cs" />
+    <Compile Include="Models\BuiltInsFactory.cs" />
+    <Compile Include="OAuth\OAuthUserSessionTests.cs" />
+    <Compile Include="OAuth\OrmLiteUserAuthTests.cs" />
+    <Compile Include="OAuth\RegistrationServiceTests.cs" />
+    <Compile Include="OAuth\CredentialsServiceTests.cs" />
+    <Compile Include="OAuth\MockAuthHttpGateway.cs" />
+    <Compile Include="OAuth\OAuthUserSessionWithoutTestSourceTests.cs" />
+    <Compile Include="OAuth\RequiredRolesTests.cs" />
+    <Compile Include="Perf\DateTimePerf.cs" />
+    <Compile Include="Perf\IdUtilsPerf.cs" />
+    <Compile Include="Perf\PropertyAccessorPerf.cs" />
+    <Compile Include="Perf\ReflectionTests.cs" />
+    <Compile Include="Perf\TextSerializerComparisons.cs" />
+    <Compile Include="Properties\Settings.Designer.cs">
+      <AutoGen>True</AutoGen>
+      <DesignTimeSharedInput>True</DesignTimeSharedInput>
+      <DependentUpon>Settings.settings</DependentUpon>
+    </Compile>
+    <Compile Include="ReflectionExtensionsTests.cs" />
+    <Compile Include="Reflection\PropertyAccessorTests.cs" />
+    <Compile Include="Expressions\DelegateFactoryTests.cs" />
+    <Compile Include="Expressions\ExpressionTests.cs" />
+    <Compile Include="Models\ModelWithComplexTypes.cs" />
+    <Compile Include="Models\ModelWithCompositeIndexFields.cs" />
+    <Compile Include="Models\ModelWithFieldsOfDifferentAndNullableTypes.cs" />
+    <Compile Include="Models\ModelWithFieldsOfDifferentTypes.cs" />
+    <Compile Include="Models\ModelWithFieldsOfNullableTypes.cs" />
+    <Compile Include="Models\ModelWithIdAndName.cs" />
+    <Compile Include="Models\ModelWithIdOnly.cs" />
+    <Compile Include="Models\ModelWithIndexFields.cs" />
+    <Compile Include="Models\ModelWithLongIdAndStringFields.cs" />
+    <Compile Include="Models\ModelWithOnlyStringFields.cs" />
+    <Compile Include="Models\SampleOrderLine.cs" />
+    <Compile Include="Models\TaskQueue.cs" />
+    <Compile Include="Perf\AdhocFastPerfTests.cs" />
+    <Compile Include="Perf\ToStringPerf.cs" />
+    <Compile Include="PerfTestBase.cs" />
+    <Compile Include="Perf\StringParsePerf.cs" />
+    <Compile Include="ServiceClient.Web\ServiceClientBaseTester.cs" />
+    <Compile Include="ServiceClient.Web\ServiceClientBaseTests.cs" />
+    <Compile Include="StreamExtensionsTests.cs" />
+    <Compile Include="StringExtensionTests.cs" />
+    <Compile Include="ReflectionUtilTests.cs" />
+    <Compile Include="Properties\AssemblyInfo.cs" />
+    <Compile Include="Text\AdhocJsTests.cs" />
+    <Compile Include="OAuth\OAuthUserSessionTestsBase.cs" />
+    <Compile Include="Xlinq\XlinqExtensionsTests.cs" />
+  </ItemGroup>
+  <ItemGroup>
+    <ProjectReference Include="..\..\src\ServiceStack.Common\ServiceStack.Common.csproj">
+      <Project>{982416DB-C143-4028-A0C3-CF41892D18D3}</Project>
+      <Name>ServiceStack.Common</Name>
+    </ProjectReference>
+    <ProjectReference Include="..\..\src\ServiceStack.Interfaces\ServiceStack.Interfaces.csproj">
+      <Project>{42E1C8C0-A163-44CC-92B1-8F416F2C0B01}</Project>
+      <Name>ServiceStack.Interfaces</Name>
+    </ProjectReference>
+    <ProjectReference Include="..\..\src\ServiceStack.ServiceInterface\ServiceStack.ServiceInterface.csproj">
+      <Project>{5A315F92-80D2-4C60-A5A4-22E027AC7E7E}</Project>
+      <Name>ServiceStack.ServiceInterface</Name>
+    </ProjectReference>
+    <ProjectReference Include="..\..\src\ServiceStack\ServiceStack.csproj">
+      <Project>{680A1709-25EB-4D52-A87F-EE03FFD94BAA}</Project>
+      <Name>ServiceStack</Name>
+    </ProjectReference>
+  </ItemGroup>
+  <ItemGroup>
+    <Folder Include="App_Data\" />
+    <Folder Include="Models\DdnContentIngest\" />
+  </ItemGroup>
+  <ItemGroup>
+    <BootstrapperPackage Include="Microsoft.Net.Client.3.5">
+      <Visible>False</Visible>
+      <ProductName>.NET Framework 3.5 SP1 Client Profile</ProductName>
+      <Install>false</Install>
+    </BootstrapperPackage>
+    <BootstrapperPackage Include="Microsoft.Net.Framework.3.5.SP1">
+      <Visible>False</Visible>
+      <ProductName>.NET Framework 3.5 SP1</ProductName>
+      <Install>true</Install>
+    </BootstrapperPackage>
+    <BootstrapperPackage Include="Microsoft.Sql.Server.Express.10.0">
+      <Visible>False</Visible>
+      <ProductName>SQL Server 2008 Express</ProductName>
+      <Install>true</Install>
+    </BootstrapperPackage>
+    <BootstrapperPackage Include="Microsoft.Windows.Installer.3.1">
+      <Visible>False</Visible>
+      <ProductName>Windows Installer 3.1</ProductName>
+      <Install>true</Install>
+    </BootstrapperPackage>
+    <BootstrapperPackage Include="Microsoft.Windows.Installer.4.5">
+      <Visible>False</Visible>
+      <ProductName>Windows Installer 4.5</ProductName>
+      <Install>true</Install>
+    </BootstrapperPackage>
+  </ItemGroup>
+  <ItemGroup>
+    <None Include="app.config" />
+    <None Include="Properties\Settings.settings">
+      <Generator>SettingsSingleFileGenerator</Generator>
+      <LastGenOutput>Settings.Designer.cs</LastGenOutput>
+    </None>
+  </ItemGroup>
+  <ItemGroup>
+    <Content Include="..\..\lib\tests\sqlite3.dll">
+      <Link>sqlite3.dll</Link>
+      <CopyToOutputDirectory>PreserveNewest</CopyToOutputDirectory>
+    </Content>
+  </ItemGroup>
+  <Import Project="$(MSBuildBinPath)\Microsoft.CSharp.targets" />
   <!-- To modify your build process, add your task inside one of the targets below and uncomment it. 
        Other similar extension points exist, see Microsoft.Common.targets.
   <Target Name="BeforeBuild">
   </Target>
   <Target Name="AfterBuild">
   </Target>
-  -->
+  -->
 </Project>