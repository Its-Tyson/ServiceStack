using System;

namespace ServiceStack.ServiceHost
{
<<<<<<< HEAD
	/// <summary>
	///		Used to decorate Request DTO's to associate a RESTful request 
	///		path mapping with a service.  Multiple attributes can be applied to 
	///		each request DTO, to map multiple paths to the service.
	/// </summary>
    [Obsolete("Use [Route] instead of [RestService]")]
	[AttributeUsage(AttributeTargets.Class, AllowMultiple = true, Inherited = true)]
	public class RestServiceAttribute : RouteAttribute
	{
        /// <summary>
		/// 	<para>Initializes an instance of the <see cref="RestServiceAttribute"/> class.</para>
		/// </summary>
		/// <param name="path">
		/// 	<para>The path template to map to the request.  See 
		///		<see cref="Path">RestServiceAttribute.Path</see>
		///		for details on the correct format.</para>
		/// </param>
		public RestServiceAttribute(string path)
			: base(path)
		{
		}

		/// <summary>
		/// 	<para>Initializes an instance of the <see cref="RestServiceAttribute"/> class.</para>
		/// </summary>
		/// <param name="path">
		/// 	<para>The path template to map to the request.  See 
		///		<see cref="Path">RestServiceAttribute.Path</see>
		///		for details on the correct format.</para>
		/// </param>
		/// <param name="verbs">A comma-delimited list of HTTP verbs supported by the 
		///		service.  If unspecified, all verbs are assumed to be supported.</param>
		public RestServiceAttribute(string path, string verbs)
			: base(path, verbs)
		{
		}

		/// <summary>
		/// 	<para>Initializes an instance of the <see cref="RestServiceAttribute"/> class.</para>
		/// </summary>
		/// <param name="path">
		/// 	<para>The path template to map to the request.  See 
		///		<see cref="Path">RestServiceAttribute.Path</see>
		///		for details on the correct format.</para>
		/// </param>
		/// <param name="verbs">A comma-delimited list of HTTP verbs supported by the 
		///		service.  If unspecified, all verbs are assumed to be supported.</param>
		/// <param name="defaultContentType">The default MIME type in which the response
		///		object returned to the client is formatted, if formatting hints are unspecified
		///		in the URL. Specify <see langword="null"/> or empty to require formatting
		///		hints from the client.</param>
		public RestServiceAttribute(string path, string verbs, string defaultContentType)
            : base(path, verbs, defaultContentType)
		{
		}
	}
=======
    /// <summary>
    ///		Used to decorate Request DTO's to associate a RESTful request 
    ///		path mapping with a service.  Multiple attributes can be applied to 
    ///		each request DTO, to map multiple paths to the service.
    /// </summary>
    [AttributeUsage(AttributeTargets.Class, AllowMultiple = true, Inherited = true)]
    public class RestServiceAttribute
        : Attribute
    {
        /// <summary>
        ///     <para>Initializes an instance of the <see cref="RestServiceAttribute"/> class.</para>
        /// </summary>
        /// <param name="path">
        ///     <para>The path template to map to the request.  See 
        ///     <see cref="Path">RestServiceAttribute.Path</see>
        ///     for details on the correct format.</para>
        /// </param>
        public RestServiceAttribute(string path)
            : this(path, null, null)
        {
        }

        /// <summary>
        /// 	<para>Initializes an instance of the <see cref="RestServiceAttribute"/> class.</para>
        /// </summary>
        /// <param name="path">
        /// 	<para>The path template to map to the request.  See 
        ///		<see cref="Path">RestServiceAttribute.Path</see>
        ///		for details on the correct format.</para>
        /// </param>
        /// <param name="verbs">A comma-delimited list of HTTP verbs supported by the 
        ///		service.  If unspecified, all verbs are assumed to be supported.</param>
        public RestServiceAttribute(string path, string verbs)
            : this(path, verbs, null)
        {
        }

        /// <summary>
        /// 	<para>Initializes an instance of the <see cref="RestServiceAttribute"/> class.</para>
        /// </summary>
        /// <param name="path">
        /// 	<para>The path template to map to the request.  See 
        ///		<see cref="Path">RestServiceAttribute.Path</see>
        ///		for details on the correct format.</para>
        /// </param>
        /// <param name="verbs">A comma-delimited list of HTTP verbs supported by the 
        ///		service.  If unspecified, all verbs are assumed to be supported.</param>
        /// <param name="defaultContentType">The default MIME type in which the response
        ///		object returned to the client is formatted, if formatting hints are unspecified
        ///		in the URL. Specify <see langword="null"/> or empty to require formatting
        ///		hints from the client.</param>
        public RestServiceAttribute(string path, string verbs, string defaultContentType)
        {
            Path = path;
            Verbs = verbs;
            DefaultContentType = defaultContentType;
        }

        /// <summary>
        ///		Gets or sets the path template to be mapped to the request.
        /// </summary>
        /// <value>
        ///		A <see cref="String"/> value providing the path mapped to
        ///		the request.  Never <see langword="null"/>.
        /// </value>
        /// <remarks>
        ///		<para>Some examples of valid paths are:</para>
        /// 
        ///		<list>
        ///			<item>"/Inventory"</item>
        ///			<item>"/Inventory/{Category}/{ItemId}"</item>
        ///			<item>"/Inventory/{ItemPath*}"</item>
        ///		</list>
        /// 
        ///		<para>Variables are specified within "{}"
        ///		brackets.  Each variable in the path is mapped to the same-named property 
        ///		on the request DTO.  At runtime, ServiceStack will parse the 
        ///		request URL, extract the variable values, instantiate the request DTO,
        ///		and assign the variable values into the corresponding request properties,
        ///		prior to passing the request DTO to the service object for processing.</para>
        /// 
        ///		<para>It is not necessary to specify all request properties as
        ///		variables in the path.  For unspecified properties, callers may provide 
        ///		values in the query string.  For example: the URL 
        ///		"http://services/Inventory?Category=Books&amp;ItemId=12345" causes the same 
        ///		request DTO to be processed as "http://services/Inventory/Books/12345", 
        ///		provided that the paths "/Inventory" (which supports the first URL) and 
        ///		"/Inventory/{Category}/{ItemId}" (which supports the second URL)
        ///		are both mapped to the request DTO.</para>
        /// 
        ///		<para>Please note that while it is possible to specify property values
        ///		in the query string, it is generally considered to be less RESTful and
        ///		less desirable than to specify them as variables in the path.  Using the 
        ///		query string to specify property values may also interfere with HTTP
        ///		caching.</para>
        /// 
        ///		<para>The final variable in the path may contain a "*" suffix
        ///		to grab all remaining segments in the path portion of the request URL and assign
        ///		them to a single property on the request DTO.
        ///		For example, if the path "/Inventory/{ItemPath*}" is mapped to the request DTO,
        ///		then the request URL "http://services/Inventory/Books/12345" will result
        ///		in a request DTO whose ItemPath property contains "Books/12345".
        ///		You may only specify one such variable in the path, and it must be positioned at
        ///		the end of the path.</para>
        /// </remarks>
        public string Path { get; set; }

        /// <summary>
        ///		Gets or sets a comma-delimited list of HTTP verbs supported by the service, such as
        ///		"GET,PUT,POST,DELETE".
        /// </summary>
        /// <value>
        ///		A <see cref="String"/> providing a comma-delimited list of HTTP verbs supported
        ///		by the service, <see langword="null"/> or empty if all verbs are supported.
        /// </value>
        public string Verbs { get; set; }

        /// <summary>
        ///		Gets or sets the default MIME type in which the response 
        ///		object returned to the client is formatted, when format hints 
        ///		are not provided in the URI.  Some valid examples are such as 
        ///		"application/json", or "application/xml".
        /// </summary>
        /// <value>
        ///		A <see cref="String"/> providing the default MIME type of the response;
        ///		<see langword="null"/> or empty if formatting hints are required 
        ///		from the client.
        /// </value>
        public string DefaultContentType { get; set; }
    }
>>>>>>> 6d20c62e

}<|MERGE_RESOLUTION|>--- conflicted
+++ resolved
@@ -1,195 +1,61 @@
-using System;
-
-namespace ServiceStack.ServiceHost
+using System;
+
+namespace ServiceStack.ServiceHost
 {
-<<<<<<< HEAD
-	/// <summary>
-	///		Used to decorate Request DTO's to associate a RESTful request 
-	///		path mapping with a service.  Multiple attributes can be applied to 
-	///		each request DTO, to map multiple paths to the service.
-	/// </summary>
-    [Obsolete("Use [Route] instead of [RestService]")]
-	[AttributeUsage(AttributeTargets.Class, AllowMultiple = true, Inherited = true)]
-	public class RestServiceAttribute : RouteAttribute
-	{
-        /// <summary>
-		/// 	<para>Initializes an instance of the <see cref="RestServiceAttribute"/> class.</para>
-		/// </summary>
-		/// <param name="path">
-		/// 	<para>The path template to map to the request.  See 
-		///		<see cref="Path">RestServiceAttribute.Path</see>
-		///		for details on the correct format.</para>
-		/// </param>
-		public RestServiceAttribute(string path)
-			: base(path)
-		{
-		}
-
-		/// <summary>
-		/// 	<para>Initializes an instance of the <see cref="RestServiceAttribute"/> class.</para>
-		/// </summary>
-		/// <param name="path">
-		/// 	<para>The path template to map to the request.  See 
-		///		<see cref="Path">RestServiceAttribute.Path</see>
-		///		for details on the correct format.</para>
-		/// </param>
-		/// <param name="verbs">A comma-delimited list of HTTP verbs supported by the 
-		///		service.  If unspecified, all verbs are assumed to be supported.</param>
-		public RestServiceAttribute(string path, string verbs)
-			: base(path, verbs)
-		{
-		}
-
-		/// <summary>
-		/// 	<para>Initializes an instance of the <see cref="RestServiceAttribute"/> class.</para>
-		/// </summary>
-		/// <param name="path">
-		/// 	<para>The path template to map to the request.  See 
-		///		<see cref="Path">RestServiceAttribute.Path</see>
-		///		for details on the correct format.</para>
-		/// </param>
-		/// <param name="verbs">A comma-delimited list of HTTP verbs supported by the 
-		///		service.  If unspecified, all verbs are assumed to be supported.</param>
-		/// <param name="defaultContentType">The default MIME type in which the response
-		///		object returned to the client is formatted, if formatting hints are unspecified
-		///		in the URL. Specify <see langword="null"/> or empty to require formatting
-		///		hints from the client.</param>
-		public RestServiceAttribute(string path, string verbs, string defaultContentType)
-            : base(path, verbs, defaultContentType)
-		{
-		}
-	}
-=======
-    /// <summary>
-    ///		Used to decorate Request DTO's to associate a RESTful request 
-    ///		path mapping with a service.  Multiple attributes can be applied to 
-    ///		each request DTO, to map multiple paths to the service.
-    /// </summary>
-    [AttributeUsage(AttributeTargets.Class, AllowMultiple = true, Inherited = true)]
-    public class RestServiceAttribute
-        : Attribute
-    {
-        /// <summary>
-        ///     <para>Initializes an instance of the <see cref="RestServiceAttribute"/> class.</para>
-        /// </summary>
-        /// <param name="path">
-        ///     <para>The path template to map to the request.  See 
-        ///     <see cref="Path">RestServiceAttribute.Path</see>
-        ///     for details on the correct format.</para>
-        /// </param>
-        public RestServiceAttribute(string path)
-            : this(path, null, null)
-        {
-        }
-
-        /// <summary>
-        /// 	<para>Initializes an instance of the <see cref="RestServiceAttribute"/> class.</para>
-        /// </summary>
-        /// <param name="path">
-        /// 	<para>The path template to map to the request.  See 
-        ///		<see cref="Path">RestServiceAttribute.Path</see>
-        ///		for details on the correct format.</para>
-        /// </param>
-        /// <param name="verbs">A comma-delimited list of HTTP verbs supported by the 
-        ///		service.  If unspecified, all verbs are assumed to be supported.</param>
-        public RestServiceAttribute(string path, string verbs)
-            : this(path, verbs, null)
-        {
-        }
-
-        /// <summary>
-        /// 	<para>Initializes an instance of the <see cref="RestServiceAttribute"/> class.</para>
-        /// </summary>
-        /// <param name="path">
-        /// 	<para>The path template to map to the request.  See 
-        ///		<see cref="Path">RestServiceAttribute.Path</see>
-        ///		for details on the correct format.</para>
-        /// </param>
-        /// <param name="verbs">A comma-delimited list of HTTP verbs supported by the 
-        ///		service.  If unspecified, all verbs are assumed to be supported.</param>
-        /// <param name="defaultContentType">The default MIME type in which the response
-        ///		object returned to the client is formatted, if formatting hints are unspecified
-        ///		in the URL. Specify <see langword="null"/> or empty to require formatting
-        ///		hints from the client.</param>
-        public RestServiceAttribute(string path, string verbs, string defaultContentType)
-        {
-            Path = path;
-            Verbs = verbs;
-            DefaultContentType = defaultContentType;
-        }
-
-        /// <summary>
-        ///		Gets or sets the path template to be mapped to the request.
-        /// </summary>
-        /// <value>
-        ///		A <see cref="String"/> value providing the path mapped to
-        ///		the request.  Never <see langword="null"/>.
-        /// </value>
-        /// <remarks>
-        ///		<para>Some examples of valid paths are:</para>
-        /// 
-        ///		<list>
-        ///			<item>"/Inventory"</item>
-        ///			<item>"/Inventory/{Category}/{ItemId}"</item>
-        ///			<item>"/Inventory/{ItemPath*}"</item>
-        ///		</list>
-        /// 
-        ///		<para>Variables are specified within "{}"
-        ///		brackets.  Each variable in the path is mapped to the same-named property 
-        ///		on the request DTO.  At runtime, ServiceStack will parse the 
-        ///		request URL, extract the variable values, instantiate the request DTO,
-        ///		and assign the variable values into the corresponding request properties,
-        ///		prior to passing the request DTO to the service object for processing.</para>
-        /// 
-        ///		<para>It is not necessary to specify all request properties as
-        ///		variables in the path.  For unspecified properties, callers may provide 
-        ///		values in the query string.  For example: the URL 
-        ///		"http://services/Inventory?Category=Books&amp;ItemId=12345" causes the same 
-        ///		request DTO to be processed as "http://services/Inventory/Books/12345", 
-        ///		provided that the paths "/Inventory" (which supports the first URL) and 
-        ///		"/Inventory/{Category}/{ItemId}" (which supports the second URL)
-        ///		are both mapped to the request DTO.</para>
-        /// 
-        ///		<para>Please note that while it is possible to specify property values
-        ///		in the query string, it is generally considered to be less RESTful and
-        ///		less desirable than to specify them as variables in the path.  Using the 
-        ///		query string to specify property values may also interfere with HTTP
-        ///		caching.</para>
-        /// 
-        ///		<para>The final variable in the path may contain a "*" suffix
-        ///		to grab all remaining segments in the path portion of the request URL and assign
-        ///		them to a single property on the request DTO.
-        ///		For example, if the path "/Inventory/{ItemPath*}" is mapped to the request DTO,
-        ///		then the request URL "http://services/Inventory/Books/12345" will result
-        ///		in a request DTO whose ItemPath property contains "Books/12345".
-        ///		You may only specify one such variable in the path, and it must be positioned at
-        ///		the end of the path.</para>
-        /// </remarks>
-        public string Path { get; set; }
-
-        /// <summary>
-        ///		Gets or sets a comma-delimited list of HTTP verbs supported by the service, such as
-        ///		"GET,PUT,POST,DELETE".
-        /// </summary>
-        /// <value>
-        ///		A <see cref="String"/> providing a comma-delimited list of HTTP verbs supported
-        ///		by the service, <see langword="null"/> or empty if all verbs are supported.
-        /// </value>
-        public string Verbs { get; set; }
-
-        /// <summary>
-        ///		Gets or sets the default MIME type in which the response 
-        ///		object returned to the client is formatted, when format hints 
-        ///		are not provided in the URI.  Some valid examples are such as 
-        ///		"application/json", or "application/xml".
-        /// </summary>
-        /// <value>
-        ///		A <see cref="String"/> providing the default MIME type of the response;
-        ///		<see langword="null"/> or empty if formatting hints are required 
-        ///		from the client.
-        /// </value>
-        public string DefaultContentType { get; set; }
-    }
->>>>>>> 6d20c62e
-
+    /// <summary>
+    ///		Used to decorate Request DTO's to associate a RESTful request 
+    ///		path mapping with a service.  Multiple attributes can be applied to 
+    ///		each request DTO, to map multiple paths to the service.
+    /// </summary>
+    [Obsolete("Use [Route] instead of [RestService]")]
+    [AttributeUsage(AttributeTargets.Class, AllowMultiple = true, Inherited = true)]
+    public class RestServiceAttribute : RouteAttribute
+    {
+        /// <summary>
+        /// 	<para>Initializes an instance of the <see cref="RestServiceAttribute"/> class.</para>
+        /// </summary>
+        /// <param name="path">
+        /// 	<para>The path template to map to the request.  See 
+        ///		<see cref="Path">RestServiceAttribute.Path</see>
+        ///		for details on the correct format.</para>
+        /// </param>
+        public RestServiceAttribute(string path)
+            : base(path)
+        {
+        }
+
+        /// <summary>
+        /// 	<para>Initializes an instance of the <see cref="RestServiceAttribute"/> class.</para>
+        /// </summary>
+        /// <param name="path">
+        /// 	<para>The path template to map to the request.  See 
+        ///		<see cref="Path">RestServiceAttribute.Path</see>
+        ///		for details on the correct format.</para>
+        /// </param>
+        /// <param name="verbs">A comma-delimited list of HTTP verbs supported by the 
+        ///		service.  If unspecified, all verbs are assumed to be supported.</param>
+        public RestServiceAttribute(string path, string verbs)
+            : base(path, verbs)
+        {
+        }
+
+        /// <summary>
+        /// 	<para>Initializes an instance of the <see cref="RestServiceAttribute"/> class.</para>
+        /// </summary>
+        /// <param name="path">
+        /// 	<para>The path template to map to the request.  See 
+        ///		<see cref="Path">RestServiceAttribute.Path</see>
+        ///		for details on the correct format.</para>
+        /// </param>
+        /// <param name="verbs">A comma-delimited list of HTTP verbs supported by the 
+        ///		service.  If unspecified, all verbs are assumed to be supported.</param>
+        /// <param name="defaultContentType">The default MIME type in which the response
+        ///		object returned to the client is formatted, if formatting hints are unspecified
+        ///		in the URL. Specify <see langword="null"/> or empty to require formatting
+        ///		hints from the client.</param>
+        public RestServiceAttribute(string path, string verbs, string defaultContentType)
+            : base(path, verbs, defaultContentType)
+        {
+        }
+    }
 }