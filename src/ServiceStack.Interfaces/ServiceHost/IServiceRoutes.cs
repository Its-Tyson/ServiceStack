namespace ServiceStack.ServiceHost
{
    /// <summary>
    /// Allow the registration of user-defined routes for services
    /// </summary>
    public interface IServiceRoutes
    {
        /// <summary>
        ///		Maps the specified REST path to the specified request DTO.
        /// </summary>
        /// <typeparam name="TRequest">The type of request DTO to map 
        ///		the path to.</typeparam>
        /// <param name="restPath">The path to map the request DTO to.
        ///		See <see cref="RestServiceAttribute.Path">RestServiceAttribute.Path</see>
        ///		for details on the correct format.</param>
        /// <returns>The same <see cref="IServiceRoutes"/> instance;
        ///		never <see langword="null"/>.</returns>
        IServiceRoutes Add<TRequest>(string restPath);

        /// <summary>
        ///		Maps the specified REST path to the specified request DTO, and
        ///		specifies the HTTP verbs supported by the path.
        /// </summary>
        /// <typeparam name="TRequest">The type of request DTO to map 
        ///		the path to.</typeparam>
        /// <param name="restPath">The path to map the request DTO to.
        ///		See <see cref="RestServiceAttribute.Path">RestServiceAttribute.Path</see>
        ///		for details on the correct format.</param>
        /// <param name="verbs">
        ///		The comma-delimited list of HTTP verbs supported by the path, 
        ///		such as "GET,PUT,DELETE".  Specify empty or <see langword="null"/>
        ///		to indicate that all verbs are supported.
        /// </param>
        /// <returns>The same <see cref="IServiceRoutes"/> instance;
        ///		never <see langword="null"/>.</returns>
        IServiceRoutes Add<TRequest>(string restPath, string verbs);

        /// <summary>
        ///		Maps the specified REST path to the specified request DTO, 
        ///		specifies the HTTP verbs supported by the path, and indicates
        ///		the default MIME type of the returned response.
        /// </summary>
        /// <typeparam name="TRequest">The type of request DTO to map 
        ///		the path to.</typeparam>
        /// <param name="restPath">The path to map the request DTO to.
        ///		See <see cref="RestServiceAttribute.Path">RestServiceAttribute.Path</see>
        ///		for details on the correct format.</param>
        /// <param name="verbs">
        ///		The comma-delimited list of HTTP verbs supported by the path, 
        ///		such as "GET,PUT,DELETE".
        /// </param>
        /// <param name="defaultContentType">
        ///		The default MIME type in which the response object returned to the client
        ///		is formatted, if formatting hints are not provided by the client.
        ///		Specify <see langword="null"/> or empty to require formatting hints from
        ///		the client.
        /// </param>
        /// <returns>The same <see cref="IServiceRoutes"/> instance;
        ///		never <see langword="null"/>.</returns>
        IServiceRoutes Add<TRequest>(string restPath, string verbs, string defaultContentType);

<<<<<<< HEAD
		/// <summary>
		///		Maps the specified REST path to the specified request DTO, 
		///		specifies the HTTP verbs supported by the path, and indicates
		///		the default MIME type of the returned response.
		/// </summary>
		/// <param name="requestType">
		///		The type of request DTO to map the path to.
		/// </param>
		/// <param name="restPath">The path to map the request DTO to.
		///		See <see cref="RestServiceAttribute.Path">RestServiceAttribute.Path</see>
		///		for details on the correct format.</param>
		/// <param name="verbs">
		///		The comma-delimited list of HTTP verbs supported by the path, 
		///		such as "GET,PUT,DELETE".
		/// </param>
		/// <param name="defaultContentType">
		///		The default MIME type in which the response object returned to the client
		///		is formatted, if formatting hints are not provided by the client.
		///		Specify <see langword="null"/> or empty to require formatting hints from
		///		the client.
		/// </param>
		/// <returns>The same <see cref="IServiceRoutes"/> instance;
		///		never <see langword="null"/>.</returns>
		IServiceRoutes Add(System.Type requestType, string restPath, string verbs, string defaultContentType);

=======
>>>>>>> 6d20c62e
        /// <summary>
        ///		Maps the specified REST path to the specified request DTO, 
        ///		specifies the HTTP verbs supported by the path, and indicates
        ///		the default MIME type of the returned response.
        /// </summary>
        /// <param name="requestType">
        ///		The type of request DTO to map the path to.
        /// </param>
        /// <param name="restPath">The path to map the request DTO to.
        ///		See <see cref="RestServiceAttribute.Path">RestServiceAttribute.Path</see>
        ///		for details on the correct format.</param>
        /// <param name="verbs">
        ///		The comma-delimited list of HTTP verbs supported by the path, 
        ///		such as "GET,PUT,DELETE".
        /// </param>
        /// <param name="defaultContentType">
        ///		The default MIME type in which the response object returned to the client
        ///		is formatted, if formatting hints are not provided by the client.
        ///		Specify <see langword="null"/> or empty to require formatting hints from
        ///		the client.
        /// </param>
        /// <returns>The same <see cref="IServiceRoutes"/> instance;
        ///		never <see langword="null"/>.</returns>
<<<<<<< HEAD
        IServiceRoutes Add<TRequest>(string restPath, string verbs, string defaultContentType, bool isOneWay);
	}
=======
        IServiceRoutes Add(System.Type requestType, string restPath, string verbs, string defaultContentType);
    }
>>>>>>> 6d20c62e
}<|MERGE_RESOLUTION|>--- conflicted
+++ resolved
@@ -1,120 +1,114 @@
-namespace ServiceStack.ServiceHost
-{
-    /// <summary>
-    /// Allow the registration of user-defined routes for services
-    /// </summary>
-    public interface IServiceRoutes
-    {
-        /// <summary>
-        ///		Maps the specified REST path to the specified request DTO.
-        /// </summary>
-        /// <typeparam name="TRequest">The type of request DTO to map 
-        ///		the path to.</typeparam>
-        /// <param name="restPath">The path to map the request DTO to.
-        ///		See <see cref="RestServiceAttribute.Path">RestServiceAttribute.Path</see>
-        ///		for details on the correct format.</param>
-        /// <returns>The same <see cref="IServiceRoutes"/> instance;
-        ///		never <see langword="null"/>.</returns>
-        IServiceRoutes Add<TRequest>(string restPath);
-
-        /// <summary>
-        ///		Maps the specified REST path to the specified request DTO, and
-        ///		specifies the HTTP verbs supported by the path.
-        /// </summary>
-        /// <typeparam name="TRequest">The type of request DTO to map 
-        ///		the path to.</typeparam>
-        /// <param name="restPath">The path to map the request DTO to.
-        ///		See <see cref="RestServiceAttribute.Path">RestServiceAttribute.Path</see>
-        ///		for details on the correct format.</param>
-        /// <param name="verbs">
-        ///		The comma-delimited list of HTTP verbs supported by the path, 
-        ///		such as "GET,PUT,DELETE".  Specify empty or <see langword="null"/>
-        ///		to indicate that all verbs are supported.
-        /// </param>
-        /// <returns>The same <see cref="IServiceRoutes"/> instance;
-        ///		never <see langword="null"/>.</returns>
-        IServiceRoutes Add<TRequest>(string restPath, string verbs);
-
-        /// <summary>
-        ///		Maps the specified REST path to the specified request DTO, 
-        ///		specifies the HTTP verbs supported by the path, and indicates
-        ///		the default MIME type of the returned response.
-        /// </summary>
-        /// <typeparam name="TRequest">The type of request DTO to map 
-        ///		the path to.</typeparam>
-        /// <param name="restPath">The path to map the request DTO to.
-        ///		See <see cref="RestServiceAttribute.Path">RestServiceAttribute.Path</see>
-        ///		for details on the correct format.</param>
-        /// <param name="verbs">
-        ///		The comma-delimited list of HTTP verbs supported by the path, 
-        ///		such as "GET,PUT,DELETE".
-        /// </param>
-        /// <param name="defaultContentType">
-        ///		The default MIME type in which the response object returned to the client
-        ///		is formatted, if formatting hints are not provided by the client.
-        ///		Specify <see langword="null"/> or empty to require formatting hints from
-        ///		the client.
-        /// </param>
-        /// <returns>The same <see cref="IServiceRoutes"/> instance;
-        ///		never <see langword="null"/>.</returns>
-        IServiceRoutes Add<TRequest>(string restPath, string verbs, string defaultContentType);
-
-<<<<<<< HEAD
-		/// <summary>
-		///		Maps the specified REST path to the specified request DTO, 
-		///		specifies the HTTP verbs supported by the path, and indicates
-		///		the default MIME type of the returned response.
-		/// </summary>
-		/// <param name="requestType">
-		///		The type of request DTO to map the path to.
-		/// </param>
-		/// <param name="restPath">The path to map the request DTO to.
-		///		See <see cref="RestServiceAttribute.Path">RestServiceAttribute.Path</see>
-		///		for details on the correct format.</param>
-		/// <param name="verbs">
-		///		The comma-delimited list of HTTP verbs supported by the path, 
-		///		such as "GET,PUT,DELETE".
-		/// </param>
-		/// <param name="defaultContentType">
-		///		The default MIME type in which the response object returned to the client
-		///		is formatted, if formatting hints are not provided by the client.
-		///		Specify <see langword="null"/> or empty to require formatting hints from
-		///		the client.
-		/// </param>
-		/// <returns>The same <see cref="IServiceRoutes"/> instance;
-		///		never <see langword="null"/>.</returns>
-		IServiceRoutes Add(System.Type requestType, string restPath, string verbs, string defaultContentType);
-
-=======
->>>>>>> 6d20c62e
-        /// <summary>
-        ///		Maps the specified REST path to the specified request DTO, 
-        ///		specifies the HTTP verbs supported by the path, and indicates
-        ///		the default MIME type of the returned response.
-        /// </summary>
-        /// <param name="requestType">
-        ///		The type of request DTO to map the path to.
-        /// </param>
-        /// <param name="restPath">The path to map the request DTO to.
-        ///		See <see cref="RestServiceAttribute.Path">RestServiceAttribute.Path</see>
-        ///		for details on the correct format.</param>
-        /// <param name="verbs">
-        ///		The comma-delimited list of HTTP verbs supported by the path, 
-        ///		such as "GET,PUT,DELETE".
-        /// </param>
-        /// <param name="defaultContentType">
-        ///		The default MIME type in which the response object returned to the client
-        ///		is formatted, if formatting hints are not provided by the client.
-        ///		Specify <see langword="null"/> or empty to require formatting hints from
-        ///		the client.
-        /// </param>
-        /// <returns>The same <see cref="IServiceRoutes"/> instance;
-        ///		never <see langword="null"/>.</returns>
-<<<<<<< HEAD
-        IServiceRoutes Add<TRequest>(string restPath, string verbs, string defaultContentType, bool isOneWay);
-	}
-=======
-        IServiceRoutes Add(System.Type requestType, string restPath, string verbs, string defaultContentType);
+namespace ServiceStack.ServiceHost
+{
+    /// <summary>
+    /// Allow the registration of user-defined routes for services
+    /// </summary>
+    public interface IServiceRoutes
+    {
+        /// <summary>
+        ///		Maps the specified REST path to the specified request DTO.
+        /// </summary>
+        /// <typeparam name="TRequest">The type of request DTO to map 
+        ///		the path to.</typeparam>
+        /// <param name="restPath">The path to map the request DTO to.
+        ///		See <see cref="RestServiceAttribute.Path">RestServiceAttribute.Path</see>
+        ///		for details on the correct format.</param>
+        /// <returns>The same <see cref="IServiceRoutes"/> instance;
+        ///		never <see langword="null"/>.</returns>
+        IServiceRoutes Add<TRequest>(string restPath);
+
+        /// <summary>
+        ///		Maps the specified REST path to the specified request DTO, and
+        ///		specifies the HTTP verbs supported by the path.
+        /// </summary>
+        /// <typeparam name="TRequest">The type of request DTO to map 
+        ///		the path to.</typeparam>
+        /// <param name="restPath">The path to map the request DTO to.
+        ///		See <see cref="RestServiceAttribute.Path">RestServiceAttribute.Path</see>
+        ///		for details on the correct format.</param>
+        /// <param name="verbs">
+        ///		The comma-delimited list of HTTP verbs supported by the path, 
+        ///		such as "GET,PUT,DELETE".  Specify empty or <see langword="null"/>
+        ///		to indicate that all verbs are supported.
+        /// </param>
+        /// <returns>The same <see cref="IServiceRoutes"/> instance;
+        ///		never <see langword="null"/>.</returns>
+        IServiceRoutes Add<TRequest>(string restPath, string verbs);
+
+        /// <summary>
+        ///		Maps the specified REST path to the specified request DTO, 
+        ///		specifies the HTTP verbs supported by the path, and indicates
+        ///		the default MIME type of the returned response.
+        /// </summary>
+        /// <typeparam name="TRequest">The type of request DTO to map 
+        ///		the path to.</typeparam>
+        /// <param name="restPath">The path to map the request DTO to.
+        ///		See <see cref="RestServiceAttribute.Path">RestServiceAttribute.Path</see>
+        ///		for details on the correct format.</param>
+        /// <param name="verbs">
+        ///		The comma-delimited list of HTTP verbs supported by the path, 
+        ///		such as "GET,PUT,DELETE".
+        /// </param>
+        /// <param name="defaultContentType">
+        ///		The default MIME type in which the response object returned to the client
+        ///		is formatted, if formatting hints are not provided by the client.
+        ///		Specify <see langword="null"/> or empty to require formatting hints from
+        ///		the client.
+        /// </param>
+        /// <returns>The same <see cref="IServiceRoutes"/> instance;
+        ///		never <see langword="null"/>.</returns>
+        IServiceRoutes Add<TRequest>(string restPath, string verbs, string defaultContentType);
+
+        /// <summary>
+        ///		Maps the specified REST path to the specified request DTO, 
+        ///		specifies the HTTP verbs supported by the path, and indicates
+        ///		the default MIME type of the returned response.
+        /// </summary>
+        /// <typeparam name="TRequest">The type of request DTO to map 
+        ///		the path to.</typeparam>
+        /// <param name="restPath">The path to map the request DTO to.
+        ///		See <see cref="RestServiceAttribute.Path">RestServiceAttribute.Path</see>
+        ///		for details on the correct format.</param>
+        /// <param name="verbs">
+        ///		The comma-delimited list of HTTP verbs supported by the path, 
+        ///		such as "GET,PUT,DELETE".
+        /// </param>
+        /// <param name="defaultContentType">
+        ///		The default MIME type in which the response object returned to the client
+        ///		is formatted, if formatting hints are not provided by the client.
+        ///		Specify <see langword="null"/> or empty to require formatting hints from
+        ///		the client.
+        /// </param>
+        /// <param name="isOneWay">
+        ///		Specifies if this route should be a one way route.
+        /// </param>
+        /// <returns>The same <see cref="IServiceRoutes"/> instance;
+        ///		never <see langword="null"/>.</returns>
+        IServiceRoutes Add<TRequest>(string restPath, string verbs, string defaultContentType, bool isOneWay);
+
+        /// <summary>
+        ///		Maps the specified REST path to the specified request DTO, 
+        ///		specifies the HTTP verbs supported by the path, and indicates
+        ///		the default MIME type of the returned response.
+        /// </summary>
+        /// <param name="requestType">
+        ///		The type of request DTO to map the path to.
+        /// </param>
+        /// <param name="restPath">The path to map the request DTO to.
+        ///		See <see cref="RestServiceAttribute.Path">RestServiceAttribute.Path</see>
+        ///		for details on the correct format.</param>
+        /// <param name="verbs">
+        ///		The comma-delimited list of HTTP verbs supported by the path, 
+        ///		such as "GET,PUT,DELETE".
+        /// </param>
+        /// <param name="defaultContentType">
+        ///		The default MIME type in which the response object returned to the client
+        ///		is formatted, if formatting hints are not provided by the client.
+        ///		Specify <see langword="null"/> or empty to require formatting hints from
+        ///		the client.
+        /// </param>
+        /// <returns>The same <see cref="IServiceRoutes"/> instance;
+        ///		never <see langword="null"/>.</returns>
+        IServiceRoutes Add(System.Type requestType, string restPath, string verbs, string defaultContentType);
     }
->>>>>>> 6d20c62e
 }