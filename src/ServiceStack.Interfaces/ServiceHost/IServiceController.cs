using System;
using System.Collections.Generic;
using ServiceStack.Configuration;

namespace ServiceStack.ServiceHost
{
<<<<<<< HEAD
	/// <summary>
	/// Responsible for executing the operation within the specified context.
	/// </summary>
	/// <value>The operation types.</value>
	public interface IServiceController
	{
		Dictionary<Type, Type> RequestServiceTypeMap { get; set; }
		Dictionary<Type, Type> ResponseServiceTypeMap { get; set; }

		Dictionary<Type, Func<IHttpRequest, object>> RequestTypeFactoryMap { get; set; }

		List<Func<object, object, object, Action<IServiceResult>, IServiceResult>> ResponseConverters { get; set; }

		HashSet<Type> ServiceTypes { get; }

		/// <summary>
		/// Returns a list of operation types (ie request & response types) available in this service
		/// </summary>
		/// <value>The operation types.</value>
		IList<Type> OperationTypes { get; }

        /// <summary>
        /// Returns a list of all request types
        /// </summary>
        IList<Type> RequestTypes { get; }

		/// <summary>
		/// Executes the DTO request under the supplied requestContext.
		/// </summary>
		/// <param name="request"></param>
		/// <param name="requestContext"></param>
		/// <returns></returns>
        [Obsolete]
		object Execute(object request, IRequestContext requestContext = null);

		IServiceResult ExecuteAsync(object request, Action<IServiceResult> callback, IRequestContext requestContext = null);

        void ExecuteOneWay(object request, IRequestContext requestContext = null);

		void RegisterServices(ITypeFactory serviceFactory, IEnumerable<Type> serviceTypes);
		void RegisterService(ITypeFactory serviceFactory, Type serviceType);

		Func<IRequestContext, object, Action<IServiceResult>, IServiceResult> GetService(Type requestType);
	}
=======
    /// <summary>
    /// Responsible for executing the operation within the specified context.
    /// </summary>
    /// <value>The operation types.</value>
    public interface IServiceController
    {
        /// <summary>
        /// Returns a list of operation types available in this service
        /// </summary>
        /// <value>The operation types.</value>
        IList<Type> OperationTypes { get; }

        /// <summary>
        /// Returns a list of ALL operation types available in this service
        /// </summary>
        /// <value>The operation types.</value>
        IList<Type> AllOperationTypes { get; }

        /// <summary>
        /// Returns the first matching RestPath
        /// </summary>
        /// <param name="httpMethod"></param>
        /// <param name="pathInfo"></param>
        /// <returns></returns>
        IRestPath GetRestPathForRequest(string httpMethod, string pathInfo);

        /// <summary>
        /// Allow the registration of custom routes
        /// </summary>
        IServiceRoutes Routes { get; }

        /// <summary>
        /// Executes the DTO request under the supplied requestContext.
        /// </summary>
        /// <param name="request"></param>
        /// <param name="requestContext"></param>
        /// <returns></returns>
        object Execute(object request, IRequestContext requestContext);
    }
>>>>>>> 6d20c62e
}<|MERGE_RESOLUTION|>--- conflicted
+++ resolved
@@ -1,93 +1,51 @@
-using System;
-using System.Collections.Generic;
-using ServiceStack.Configuration;
-
-namespace ServiceStack.ServiceHost
+using System;
+using System.Collections.Generic;
+using ServiceStack.Configuration;
+
+namespace ServiceStack.ServiceHost
 {
-<<<<<<< HEAD
-	/// <summary>
-	/// Responsible for executing the operation within the specified context.
-	/// </summary>
-	/// <value>The operation types.</value>
-	public interface IServiceController
-	{
-		Dictionary<Type, Type> RequestServiceTypeMap { get; set; }
-		Dictionary<Type, Type> ResponseServiceTypeMap { get; set; }
-
-		Dictionary<Type, Func<IHttpRequest, object>> RequestTypeFactoryMap { get; set; }
-
-		List<Func<object, object, object, Action<IServiceResult>, IServiceResult>> ResponseConverters { get; set; }
-
-		HashSet<Type> ServiceTypes { get; }
-
-		/// <summary>
-		/// Returns a list of operation types (ie request & response types) available in this service
-		/// </summary>
-		/// <value>The operation types.</value>
-		IList<Type> OperationTypes { get; }
-
-        /// <summary>
-        /// Returns a list of all request types
-        /// </summary>
-        IList<Type> RequestTypes { get; }
-
-		/// <summary>
-		/// Executes the DTO request under the supplied requestContext.
-		/// </summary>
-		/// <param name="request"></param>
-		/// <param name="requestContext"></param>
-		/// <returns></returns>
-        [Obsolete]
-		object Execute(object request, IRequestContext requestContext = null);
-
-		IServiceResult ExecuteAsync(object request, Action<IServiceResult> callback, IRequestContext requestContext = null);
-
-        void ExecuteOneWay(object request, IRequestContext requestContext = null);
-
-		void RegisterServices(ITypeFactory serviceFactory, IEnumerable<Type> serviceTypes);
-		void RegisterService(ITypeFactory serviceFactory, Type serviceType);
-
-		Func<IRequestContext, object, Action<IServiceResult>, IServiceResult> GetService(Type requestType);
-	}
-=======
-    /// <summary>
-    /// Responsible for executing the operation within the specified context.
-    /// </summary>
-    /// <value>The operation types.</value>
-    public interface IServiceController
-    {
-        /// <summary>
-        /// Returns a list of operation types available in this service
-        /// </summary>
-        /// <value>The operation types.</value>
-        IList<Type> OperationTypes { get; }
-
-        /// <summary>
-        /// Returns a list of ALL operation types available in this service
-        /// </summary>
-        /// <value>The operation types.</value>
-        IList<Type> AllOperationTypes { get; }
-
-        /// <summary>
-        /// Returns the first matching RestPath
-        /// </summary>
-        /// <param name="httpMethod"></param>
-        /// <param name="pathInfo"></param>
-        /// <returns></returns>
-        IRestPath GetRestPathForRequest(string httpMethod, string pathInfo);
-
-        /// <summary>
-        /// Allow the registration of custom routes
-        /// </summary>
-        IServiceRoutes Routes { get; }
-
-        /// <summary>
-        /// Executes the DTO request under the supplied requestContext.
-        /// </summary>
-        /// <param name="request"></param>
-        /// <param name="requestContext"></param>
-        /// <returns></returns>
-        object Execute(object request, IRequestContext requestContext);
+    /// <summary>
+    /// Responsible for executing the operation within the specified context.
+    /// </summary>
+    /// <value>The operation types.</value>
+    public interface IServiceController
+    {
+        Dictionary<Type, Type> RequestServiceTypeMap { get; set; }
+        Dictionary<Type, Type> ResponseServiceTypeMap { get; set; }
+
+        Dictionary<Type, Func<IHttpRequest, object>> RequestTypeFactoryMap { get; set; }
+
+        List<Func<object, object, object, Action<IServiceResult>, IServiceResult>> ResponseConverters { get; set; }
+
+        HashSet<Type> ServiceTypes { get; }
+
+        /// <summary>
+        /// Returns a list of operation types (ie request & response types) available in this service
+        /// </summary>
+        /// <value>The operation types.</value>
+        IList<Type> OperationTypes { get; }
+
+        /// <summary>
+        /// Returns a list of all request types
+        /// </summary>
+        IList<Type> RequestTypes { get; }
+
+        /// <summary>
+        /// Executes the DTO request under the supplied requestContext.
+        /// </summary>
+        /// <param name="request"></param>
+        /// <param name="requestContext"></param>
+        /// <returns></returns>
+        [Obsolete]
+        object Execute(object request, IRequestContext requestContext = null);
+
+        IServiceResult ExecuteAsync(object request, Action<IServiceResult> callback, IRequestContext requestContext = null);
+
+        void ExecuteOneWay(object request, IRequestContext requestContext = null);
+
+        void RegisterServices(ITypeFactory serviceFactory, IEnumerable<Type> serviceTypes);
+        void RegisterService(ITypeFactory serviceFactory, Type serviceType);
+
+        Func<IRequestContext, object, Action<IServiceResult>, IServiceResult> GetService(Type requestType);
     }
->>>>>>> 6d20c62e
 }