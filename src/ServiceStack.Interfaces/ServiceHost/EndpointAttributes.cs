--- conflicted
+++ resolved
@@ -1,110 +1,53 @@
-using System;
-
-namespace ServiceStack.ServiceHost
+using System;
+
+namespace ServiceStack.ServiceHost
 {
-<<<<<<< HEAD
-	[Flags]
-	public enum EndpointAttributes
-	{
-		None = 0,
-
-		All = AllNetworkAccessTypes | AllSecurityModes | AllHttpMethods | AllEndpointTypes,
-		AllNetworkAccessTypes = External | Localhost | LocalSubnet,
-		AllSecurityModes = Secure | InSecure,
-		AllHttpMethods = HttpHead | HttpGet | HttpPost | HttpPut | HttpDelete,
-		AllEndpointTypes = Soap11 | Soap12 | Xml | Json | Jsv | ProtoBuf | Csv,
-		
-		InternalNetworkAccess = Localhost | LocalSubnet,
-
-		//Whether it came from an Internal or External address
-		Localhost = 1 << 0,
-		LocalSubnet = 1 << 1,
-		External = 1 << 2,
-
-		//Called over a secure or insecure channel
-		Secure = 1 << 3,
-		InSecure = 1 << 4,
-
-		//HTTP request type
-		HttpHead = 1 << 5,
-		HttpGet = 1 << 6,
-		HttpPost = 1 << 7,
-		HttpPut = 1 << 8,
-		HttpDelete = 1 << 9,
-		HttpPatch = 1 << 10,
-		//Future 11,12
-
-		//Different endpoints
-		Soap11 = 1 << 15,
-		Soap12 = 1 << 16,
-		//POX
-		Xml = 1 << 17,
-		//Javascript
-		Json = 1 << 18,
-		//Jsv i.e. TypeSerializer
-		Jsv = 1 << 19,
-		//e.g. protobuf-net
-		ProtoBuf = 1 << 20,
-		//e.g. text/csv
-		Csv = 1 << 21,
-
-		Html = 1 << 22,
-		Yaml = 1 << 23,
-	}
-=======
-    [Flags]
-    public enum EndpointAttributes
-    {
-        None = 0,
-
-        All = AllNetworkAccessTypes | AllSecurityModes | AllHttpMethods | AllCallStyles | AllEndpointTypes,
-        AllNetworkAccessTypes = External | Localhost | LocalSubnet,
-        AllSecurityModes = Secure | InSecure,
-        AllHttpMethods = HttpHead | HttpGet | HttpPost | HttpPut | HttpDelete,
-        AllCallStyles = AsyncOneWay | SyncReply,
-        AllEndpointTypes = Soap11 | Soap12 | Xml | Json | Jsv | ProtoBuf | Csv,
-        
-        InternalNetworkAccess = Localhost | LocalSubnet,
-
-        //Whether it came from an Internal or External address
-        Localhost = 1 << 0,
-        LocalSubnet = 1 << 1,
-        External = 1 << 2,
-
-        //Called over a secure or insecure channel
-        Secure = 1 << 3,
-        InSecure = 1 << 4,
-
-        //HTTP request type
-        HttpHead = 1 << 5,
-        HttpGet = 1 << 6,
-        HttpPost = 1 << 7,
-        HttpPut = 1 << 8,
-        HttpDelete = 1 << 9,
-        HttpPatch = 1 << 10,
-        //Future 11,12
-
-        //Call Styles
-        AsyncOneWay = 1 << 13,
-        SyncReply = 1 << 14,
-
-        //Different endpoints
-        Soap11 = 1 << 15,
-        Soap12 = 1 << 16,
-        //POX
-        Xml = 1 << 17,
-        //Javascript
-        Json = 1 << 18,
-        //Jsv i.e. TypeSerializer
-        Jsv = 1 << 19,
-        //e.g. protobuf-net
-        ProtoBuf = 1 << 20,
-        //e.g. text/csv
-        Csv = 1 << 21,
-
-        Html = 1 << 22,
-        Yaml = 1 << 23,
-    }
->>>>>>> 6d20c62e
-
+    [Flags]
+    public enum EndpointAttributes
+    {
+        None = 0,
+
+        All = AllNetworkAccessTypes | AllSecurityModes | AllHttpMethods | AllEndpointTypes,
+        AllNetworkAccessTypes = External | Localhost | LocalSubnet,
+        AllSecurityModes = Secure | InSecure,
+        AllHttpMethods = HttpHead | HttpGet | HttpPost | HttpPut | HttpDelete,
+        AllEndpointTypes = Soap11 | Soap12 | Xml | Json | Jsv | ProtoBuf | Csv,
+        
+        InternalNetworkAccess = Localhost | LocalSubnet,
+
+        //Whether it came from an Internal or External address
+        Localhost = 1 << 0,
+        LocalSubnet = 1 << 1,
+        External = 1 << 2,
+
+        //Called over a secure or insecure channel
+        Secure = 1 << 3,
+        InSecure = 1 << 4,
+
+        //HTTP request type
+        HttpHead = 1 << 5,
+        HttpGet = 1 << 6,
+        HttpPost = 1 << 7,
+        HttpPut = 1 << 8,
+        HttpDelete = 1 << 9,
+        HttpPatch = 1 << 10,
+        //Future 11,12
+
+        //Different endpoints
+        Soap11 = 1 << 15,
+        Soap12 = 1 << 16,
+        //POX
+        Xml = 1 << 17,
+        //Javascript
+        Json = 1 << 18,
+        //Jsv i.e. TypeSerializer
+        Jsv = 1 << 19,
+        //e.g. protobuf-net
+        ProtoBuf = 1 << 20,
+        //e.g. text/csv
+        Csv = 1 << 21,
+
+        Html = 1 << 22,
+        Yaml = 1 << 23,
+    }
 }