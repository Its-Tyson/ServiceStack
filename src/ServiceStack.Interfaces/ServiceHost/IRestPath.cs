using System;
using System.Collections.Generic;

namespace ServiceStack.ServiceHost
{
    public interface IRestPath
    {
        Type RequestType { get; }

        string DefaultContentType { get; }

<<<<<<< HEAD
        string AllowedContentTypes { get; }

        bool IsOneWay { get; }

		object CreateRequest(string pathInfo, Dictionary<string, string> queryStringAndFormData, object fromInstance);
	}
=======
        object CreateRequest(string pathInfo, Dictionary<string, string> queryStringAndFormData, object fromInstance);
    }
>>>>>>> 6d20c62e
}<|MERGE_RESOLUTION|>--- conflicted
+++ resolved
@@ -1,23 +1,18 @@
-using System;
-using System.Collections.Generic;
+using System;
+using System.Collections.Generic;
+
+namespace ServiceStack.ServiceHost
+{
+    public interface IRestPath
+    {
+        Type RequestType { get; }
+
+        string DefaultContentType { get; }
 
-namespace ServiceStack.ServiceHost
-{
-    public interface IRestPath
-    {
-        Type RequestType { get; }
-
-        string DefaultContentType { get; }
-
-<<<<<<< HEAD
-        string AllowedContentTypes { get; }
-
-        bool IsOneWay { get; }
-
-		object CreateRequest(string pathInfo, Dictionary<string, string> queryStringAndFormData, object fromInstance);
-	}
-=======
-        object CreateRequest(string pathInfo, Dictionary<string, string> queryStringAndFormData, object fromInstance);
+        string AllowedContentTypes { get; }
+
+        bool IsOneWay { get; }
+
+        object CreateRequest(string pathInfo, Dictionary<string, string> queryStringAndFormData, object fromInstance);
     }
->>>>>>> 6d20c62e
 }