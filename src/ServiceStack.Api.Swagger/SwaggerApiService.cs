﻿using System;
using System.Collections.Generic;
using System.Linq;
using System.Reflection;
using System.Runtime.Serialization;
using System.Text.RegularExpressions;
using ServiceStack.ServiceHost;
using ServiceStack.WebHost.Endpoints;

namespace ServiceStack.Api.Swagger
{
    [DataContract]
    public class ResourceRequest
    {
        [DataMember(Name = "apiKey")]
        public string ApiKey { get; set; }
        [DataMember(Name = "name")]
        public string Name { get; set; }
    }

    [DataContract]
    public class ResourceResponse
    {
        [DataMember(Name = "apiVersion")]
        public string ApiVersion { get; set; }
        [DataMember(Name = "basePath")]
        public string BasePath { get; set; }
        [DataMember(Name = "resourcePath")]
        public string ResourcePath { get; set; }
        [DataMember(Name = "apis")]
        public List<MethodDescription> Apis { get; set; }
    }

    [DataContract]
    public class MethodDescription
    {
        [DataMember(Name = "path")]
        public string Path { get; set; }
        [DataMember(Name = "description")]
        public string Description { get; set; }
        [DataMember(Name = "operations")]
        public List<MethodOperation> Operations { get; set; }
    }

    [DataContract]
    public class MethodOperation
    {
        [DataMember(Name = "httpMethod")]
        public string HttpMethod { get; set; }
        [DataMember(Name = "nickname")]
        public string Nickname { get; set; }
        [DataMember(Name = "summary")]
        public string Summary { get; set; }
        [DataMember(Name = "notes")]
        public string Notes { get; set; }
        [DataMember(Name = "parameters")]
        public List<MethodOperationParameter> Parameters { get; set; }
    }

    [DataContract]
    public class MethodOperationParameter
    {
        [DataMember(Name = "name")]
        public string Name { get; set; }
        [DataMember(Name = "description")]
        public string Description { get; set; }
        [DataMember(Name = "paramType")]
        public string ParamType { get; set; }
        [DataMember(Name = "allowMultiple")]
        public bool AllowMultiple { get; set; }
        [DataMember(Name = "required")]
        public bool Required { get; set; }
        [DataMember(Name = "dataType")]
        public string DataType { get; set; }
		[DataMember(Name = "allowableValues")]
		public ParameterAllowableValues AllowableValues { get; set; }
    }

	[DataContract]
	public class ParameterAllowableValues
	{
		[DataMember(Name = "valueType")]
		public string ValueType { get; set; }

		[DataMember(Name = "values")]
		public string[] Values { get; set; }

		[DataMember(Name = "min")]
		public int? Min { get; set; }

		[DataMember(Name = "max")]
		public int? Max { get; set; }
	}

    [DefaultRequest(typeof(ResourceRequest))]
    public class SwaggerApiService : ServiceInterface.Service
    {
        private readonly Regex nicknameCleanerRegex = new Regex(@"[\{\}\*\-_/]*", RegexOptions.Compiled);

        public object Get(ResourceRequest request)
        {
            var httpReq = RequestContext.Get<IHttpRequest>();
            var path = "/" + request.Name;
            var map = EndpointHost.ServiceManager.ServiceController.RestPathMap;
            var paths = new List<RestPath>();
<<<<<<< HEAD

			var basePath = httpReq.GetParentPathUrl();

			if (basePath.ToLower().EndsWith(SwaggerResourcesService.RESOURCE_PATH))
			{
				basePath = basePath.Substring(0, basePath.ToLower().LastIndexOf(SwaggerResourcesService.RESOURCE_PATH));
			}

=======
			var basePath = httpReq.GetParentPathUrl();
>>>>>>> 14b79881
            foreach (var key in map.Keys)
            {
                paths.AddRange(map[key].Where(x => x.Path == path || x.Path.StartsWith(path + "/")));
            }

            return new ResourceResponse {
                ResourcePath = path,
                BasePath = basePath,
                Apis = new List<MethodDescription>(paths.Select(FormateMethodDescription).ToArray())
            };
        }

        private MethodDescription FormateMethodDescription(RestPath restPath)
        {
            var verbs = new List<string>();
            var summary = restPath.Summary;
            var notes = restPath.Notes;

            if (restPath.AllowsAllVerbs)
            {
                verbs.AddRange(new[] { "GET", "POST", "PUT", "DELETE" });
            }
            else
                verbs.AddRange(restPath.AllowedVerbs.Split(new[] { ',', ' ' }, StringSplitOptions.RemoveEmptyEntries));

            var nickName = nicknameCleanerRegex.Replace(restPath.Path, "");

            var md = new MethodDescription {
                Path = restPath.Path,
                Description = summary,
                Operations = verbs.Select(verb =>
                    new MethodOperation {
                        HttpMethod = verb,
                        Nickname = verb.ToLowerInvariant() + nickName,
                        Summary = summary,
                        Notes = notes,
                        Parameters = ParseParameters(verb, restPath.RequestType)
                    }).ToList()
            };
            return md;
        }

		private static ParameterAllowableValues GetAllowableValue(SwaggerAllowableValuesAttribute attr)
		{
			if (attr != null)
			{
				return new ParameterAllowableValues() {
					ValueType = attr.Type,
					Values = attr.Values,
					Max = attr.Max,
					Min = attr.Min
				};
			}
			return null;
		}

        private static List<MethodOperationParameter> ParseParameters(string verb, Type operationType)
        {
            var properties = operationType.GetProperties();
            var paramAttrs = new List<object>();
			var allowableParams = new List<SwaggerAllowableValuesAttribute>();

			foreach (var property in properties)
			{
				paramAttrs.AddRange(property.GetCustomAttributes(typeof(ApiMemberAttribute), true));
				allowableParams.AddRange(property.GetCustomAttributes(typeof(SwaggerAllowableValuesAttribute), true).Cast<SwaggerAllowableValuesAttribute>().ToArray());
			}

            return (from ApiMemberAttribute p in paramAttrs
                    where p.Verb == null || string.Compare(p.Verb, verb, StringComparison.InvariantCultureIgnoreCase) == 0
                    select new MethodOperationParameter {
                        DataType = p.DataType,
                        AllowMultiple = p.AllowMultiple,
                        Description = p.Description,
                        Name = p.Name,
                        ParamType = p.ParameterType,
                        Required = p.IsRequired,
						AllowableValues = GetAllowableValue(allowableParams.FirstOrDefault(attr => attr.Name == p.Name))
                    }).ToList();
        }

        /*
        public class SwaggerResourceService : HttpHandlerBase, IServiceStackHttpHandler
        {
            const string RestDescriptor = "/resource";

            public override void Execute(HttpContext context)
            {
                var writer = new HtmlTextWriter(context.Response.Output);
                context.Response.ContentType = "text/html";

                ProcessOperations(writer, new HttpRequestWrapper(GetType().Name, context.Request));
            }

            public virtual void ProcessRequest(IHttpRequest httpReq, IHttpResponse httpRes, string operationName)
            {
                using (var sw = new StreamWriter(httpRes.OutputStream))
                {
                    var writer = new HtmlTextWriter(sw);
                    httpRes.ContentType = "text/html";
                    ProcessOperations(writer, httpReq);
                }
            }

            protected virtual void ProcessOperations(HtmlTextWriter writer, IHttpRequest httpReq)
            {
                EndpointHost.Config.AssertFeatures(Feature.Metadata);

                var operations = EndpointHost.ServiceOperations;
                var operationName = httpReq.QueryString["op"];
                if (operationName != null)
                {
                    var allTypes = operations.AllOperations.Types;
                    var operationType = allTypes.Single(x => x.Name == operationName);
                    string responseMessage = null;
                }
            }

         */
    }
}<|MERGE_RESOLUTION|>--- conflicted
+++ resolved
@@ -103,7 +103,6 @@
             var path = "/" + request.Name;
             var map = EndpointHost.ServiceManager.ServiceController.RestPathMap;
             var paths = new List<RestPath>();
-<<<<<<< HEAD
 
 			var basePath = httpReq.GetParentPathUrl();
 
@@ -112,9 +111,7 @@
 				basePath = basePath.Substring(0, basePath.ToLower().LastIndexOf(SwaggerResourcesService.RESOURCE_PATH));
 			}
 
-=======
-			var basePath = httpReq.GetParentPathUrl();
->>>>>>> 14b79881
+
             foreach (var key in map.Keys)
             {
                 paths.AddRange(map[key].Where(x => x.Path == path || x.Path.StartsWith(path + "/")));
