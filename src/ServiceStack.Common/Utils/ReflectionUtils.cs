--- conflicted
+++ resolved
@@ -1,469 +1,434 @@
-using System;
-using System.Collections;
-using System.Collections.Generic;
-using System.Linq;
-using System.Reflection;
-using System.Reflection.Emit;
-using ServiceStack.Common.Support;
-using ServiceStack.Logging;
-using ServiceStack.Text;
-
-namespace ServiceStack.Common.Utils
-{
-	public class ReflectionUtils
-	{
-		public static readonly ILog Log = LogManager.GetLogger(typeof(ReflectionUtils));
-
-		/// <summary>
-		/// Populate an object with Example data.
-		/// </summary>
-		/// <param name="obj"></param>
-		/// <returns></returns>
-		public static object PopulateObject(object obj)
-		{
-			if (obj == null) return null;
-
-			var members = obj.GetType().GetMembers(BindingFlags.Public | BindingFlags.Instance);
-			foreach (var info in members)
-			{
-				var fieldInfo = info as FieldInfo;
-				var propertyInfo = info as PropertyInfo;
-				if (fieldInfo != null || propertyInfo != null)
-				{
-					var memberType = fieldInfo != null ? fieldInfo.FieldType : propertyInfo.PropertyType;
-					var value = CreateDefaultValue(memberType);
-					SetValue(fieldInfo, propertyInfo, obj, value);
-				}
-			}
-			return obj;
-		}
-
-		private static readonly Dictionary<Type, object> DefaultValueTypes
-			= new Dictionary<Type, object>();
-
-		public static object GetDefaultValue(Type type)
-		{
-			if (!type.IsValueType) return null;
-
-			object defaultValue;
-			lock (DefaultValueTypes)
-			{
-				if (!DefaultValueTypes.TryGetValue(type, out defaultValue))
-				{
-					defaultValue = Activator.CreateInstance(type);
-					DefaultValueTypes[type] = defaultValue;
-				}
-			}
-
-			return defaultValue;
-		}
-
-		private static readonly Dictionary<string, AssignmentDefinition> AssignmentDefinitionCache
-			= new Dictionary<string, AssignmentDefinition>();
-
-		public static AssignmentDefinition GetAssignmentDefinition(Type toType, Type fromType)
-		{
-			var cacheKey = toType.FullName + "<" + fromType.FullName;
-
-			lock (AssignmentDefinitionCache)
-			{
-				AssignmentDefinition definition;
-				if (AssignmentDefinitionCache.TryGetValue(cacheKey, out definition))
-				{
-					return definition;
-				}
-
-				definition = new AssignmentDefinition
-				{
-					ToType = toType,
-					FromType = fromType,
-				};
-
-				var members = fromType.GetMembers(BindingFlags.Public | BindingFlags.Instance);
-				foreach (var info in members)
-				{
-					var fromPropertyInfo = info as PropertyInfo;
-					if (fromPropertyInfo != null)
-					{
-						var toPropertyInfo = GetPropertyInfo(toType, fromPropertyInfo.Name);
-						if (toPropertyInfo == null) continue;
-
-						if (!fromPropertyInfo.CanRead) continue;
-						if (!toPropertyInfo.CanWrite) continue;
-
-						definition.AddMatch(fromPropertyInfo, toPropertyInfo);
-					}
-
-					var fromFieldInfo = info as FieldInfo;
-					if (fromFieldInfo != null)
-					{
-						var toFieldInfo = GetFieldInfo(toType, fromFieldInfo.Name);
-						if (toFieldInfo == null) continue;
-
-						definition.AddMatch(fromFieldInfo, toFieldInfo);
-					}
-				}
-
-				AssignmentDefinitionCache[cacheKey] = definition;
-
-				return definition;
-			}
-		}
-
-		public static To PopulateObject<To, From>(To to, From from)
-		{
-			if (Equals(to, default(To)) || Equals(from, default(From))) return default(To);
-
-			var assignmentDefinition = GetAssignmentDefinition(to.GetType(), from.GetType());
-
-			assignmentDefinition.Populate(to, from);
-
-			return to;
-		}
-
-		public static To PopulateWithNonDefaultValues<To, From>(To to, From from)
-		{
-			if (Equals(to, default(To)) || Equals(from, default(From))) return default(To);
-
-			var assignmentDefinition = GetAssignmentDefinition(to.GetType(), from.GetType());
-
-			assignmentDefinition.PopulateWithNonDefaultValues(to, from);
-
-			return to;
-		}
-
-		public static To PopulateFromPropertiesWithAttribute<To, From>(To to, From from,
-			Type attributeType)
-		{
-			if (Equals(to, default(To)) || Equals(from, default(From))) return default(To);
-
-			var assignmentDefinition = GetAssignmentDefinition(to.GetType(), from.GetType());
-
-			assignmentDefinition.PopulateFromPropertiesWithAttribute(to, from, attributeType);
-
-			return to;
-		}
-
-		/// <summary>
-		/// Populate an instance of the type with Example data.
-		/// </summary>
-		/// <param name="type"></param>
-		/// <returns></returns>
-		public static object PopulateType(Type type)
-		{
-			var obj = Activator.CreateInstance(type);
-			return PopulateObject(obj);
-		}
-
-		public static void SetProperty(object obj, PropertyInfo propertyInfo, object value)
-		{
-			if (!propertyInfo.CanWrite)
-			{
-				Log.WarnFormat("Attempted to set read only property '{0}'", propertyInfo.Name);
-				return;
-			}
-			var propertySetMetodInfo = propertyInfo.GetSetMethod();
-			if (propertySetMetodInfo != null)
-			{
-				propertySetMetodInfo.Invoke(obj, new[] { value });
-			}
-		}
-
-		public static void SetValue(FieldInfo fieldInfo, PropertyInfo propertyInfo, object obj, object value)
-		{
-			try
-			{
-				if (IsUnsettableValue(fieldInfo, propertyInfo)) return;
-				if (fieldInfo != null && !fieldInfo.IsLiteral)
-				{
-					fieldInfo.SetValue(obj, value);
-				}
-				else
-				{
-					SetProperty(obj, propertyInfo, value);
-				}
-				PopulateObject(value);
-			}
-			catch (Exception ex)
-			{
-				var name = (fieldInfo != null) ? fieldInfo.Name : propertyInfo.Name;
-				Log.DebugFormat("Could not set member: {0}. Error: {1}", name, ex.Message);
-			}
-		}
-
-		public static bool IsUnsettableValue(FieldInfo fieldInfo, PropertyInfo propertyInfo)
-		{
-			if (propertyInfo != null && propertyInfo.ReflectedType != null)
-			{
-				// Properties on non-user defined classes should not be set
-				// Currently we define those properties as properties declared on
-				// types defined in mscorlib
-
-				if (propertyInfo.DeclaringType.Assembly == typeof(object).Assembly)
-				{
-					return true;
-				}
-			}
-
-			return false;
-		}
-
-		public static object[] CreateDefaultValues(IEnumerable<Type> types)
-		{
-			var values = new List<object>();
-			foreach (var type in types)
-			{
-				values.Add(CreateDefaultValue(type));
-			}
-			return values.ToArray();
-		}
-
-		public static object CreateDefaultValue(Type type)
-		{
-			if (type == typeof(string))
-			{
-				return type.Name;
-			}
-
-			if (type.IsEnum)
-			{
-				return Enum.GetValues(type).GetValue(0);
-			}
-
-            //when using KeyValuePair<TKey, TValue>, TKey must be non-default to stuff in a Dictionary
-            if (type.IsGenericType && type.GetGenericTypeDefinition() == typeof(KeyValuePair<,>))
-            {
-                var genericTypes = type.GetGenericArguments();
-                var valueType = Activator.CreateInstance(type, CreateDefaultValue(genericTypes[0]), CreateDefaultValue(genericTypes[1]));
-                return PopulateObject(valueType);
-            }
-
-			if (type.IsValueType)
-			{
-				return Activator.CreateInstance(type);                
-			}
-
-			if (type.IsArray)
-			{
-				return PopulateArray(type);
-			}
-
-			var constructorInfo = type.GetConstructor(Type.EmptyTypes);
-			var hasEmptyConstructor = constructorInfo != null;
-
-			if (hasEmptyConstructor)
-			{
-				var value = constructorInfo.Invoke(new object[0]);
-
-				Type[] interfaces = type.FindInterfaces((t, critera) =>
-					t.IsGenericType && t.GetGenericTypeDefinition() == typeof(ICollection<>)
-					, null);
-
-				bool isGenericCollection = interfaces.Length > 0;
-
-				var isDictionary = type.IsAssignableFrom(typeof(IDictionary))
-					|| type.HasInterface(typeof(IDictionary));
-
-				if (isDictionary)
-				{
-					SetDictionary(type, value);
-				}
-				else if (isGenericCollection)
-				{
-					SetGenericCollection(interfaces[0], value);
-				}
-
-                //when the object might have nested properties such as enums with non-0 values, etc
-				return PopulateObject(value);
-			}
-			return null;
-		}
-
-<<<<<<< HEAD
-		public static void SetGenericCollection(Type realisedListType, object genericObj)
-=======
-		private static void SetDictionary(Type type, object value)
-		{
-			var mapInterface = type.GetTypeWithGenericInterfaceOf(typeof(IDictionary<,>));
-			if (mapInterface != null)
-			{
-				var dictionaryArgs = mapInterface.GetGenericArguments();
-				var keyArg = CreateDefaultValue(dictionaryArgs[0]);
-				var valArg = CreateDefaultValue(dictionaryArgs[1]);
-
-				var methodInfo = type.GetMethod("Add");
-				if (methodInfo != null)
-				{
-					var argValues = new[] { keyArg, valArg };
-					methodInfo.Invoke(value, argValues);
-				}
-			}
-		}
-
-		public static void SetGenericCollection(Type realisedListType, Type type, object genericObj)
->>>>>>> 7b2330b8
-		{
-			var args = realisedListType.GetGenericArguments();
-
-			if (args.Length != 1)
-			{
-				Log.ErrorFormat("Found a generic list that does not take one generic argument: {0}", realisedListType);
-
-				return;
-			}
-
-<<<<<<< HEAD
-            var methodInfo = realisedListType.GetMethod("Add");
-
-=======
-			var methodInfo = type.GetMethod("Add");
->>>>>>> 7b2330b8
-			if (methodInfo != null)
-			{
-				var argValues = CreateDefaultValues(args);
-				methodInfo.Invoke(genericObj, argValues);
-			}
-		}
-
-		public static Array PopulateArray(Type type)
-		{
-			var objArray = Array.CreateInstance(type, 1);
-			var elementType = objArray.GetType().GetElementType();
-			var objElementType = PopulateType(elementType);
-			objArray.SetValue(objElementType, 0);
-			PopulateObject(objElementType);
-			return objArray;
-		}
-
-		//TODO: replace with InAssignableFrom
-		public static bool CanCast(Type toType, Type fromType)
-		{
-			if (toType.IsInterface)
-			{
-				var interfaceList = fromType.GetInterfaces().ToList();
-				if (interfaceList.Contains(toType)) return true;
-			}
-			else
-			{
-				Type baseType = fromType;
-				bool areSameTypes;
-				do
-				{
-					areSameTypes = baseType == toType;
-				}
-				while (!areSameTypes && (baseType = fromType.BaseType) != null);
-
-				if (areSameTypes) return true;
-			}
-
-			return false;
-		}
-
-		public static MemberInfo GetMemberInfo(Type fromType, string memberName)
-		{
-			var baseType = fromType;
-			do
-			{
-				var members = baseType.GetMembers(BindingFlags.Instance | BindingFlags.NonPublic | BindingFlags.Public);
-				foreach (var memberInfo in members)
-				{
-					if (memberInfo.Name == memberName) return memberInfo;
-				}
-			}
-			while ((baseType = baseType.BaseType) != null);
-			return null;
-		}
-
-		public static FieldInfo GetFieldInfo(Type fromType, string fieldName)
-		{
-			var baseType = fromType;
-			do
-			{
-				var fieldInfos = baseType.GetFields(BindingFlags.Instance | BindingFlags.NonPublic | BindingFlags.Public);
-				foreach (var fieldInfo in fieldInfos)
-				{
-					if (fieldInfo.Name == fieldName) return fieldInfo;
-				}
-			}
-			while ((baseType = baseType.BaseType) != null);
-			return null;
-		}
-
-		public static PropertyInfo GetPropertyInfo(Type fromType, string propertyName)
-		{
-			var baseType = fromType;
-			do
-			{
-				var propertyInfos = baseType.GetProperties(BindingFlags.Instance | BindingFlags.NonPublic | BindingFlags.Public);
-				foreach (var propertyInfo in propertyInfos)
-				{
-					if (propertyInfo.Name == propertyName) return propertyInfo;
-				}
-			}
-			while ((baseType = baseType.BaseType) != null);
-			return null;
-		}
-
-		public static IEnumerable<KeyValuePair<PropertyInfo, T>> GetPropertyAttributes<T>(Type fromType) where T : Attribute
-		{
-			var attributeType = typeof(T);
-			var baseType = fromType;
-			do
-			{
-				var propertyInfos = baseType.GetProperties(BindingFlags.Instance | BindingFlags.NonPublic | BindingFlags.Public);
-				foreach (var propertyInfo in propertyInfos)
-				{
-					var attributes = propertyInfo.GetCustomAttributes(attributeType, true);
-					foreach (T attribute in attributes)
-					{
-						yield return new KeyValuePair<PropertyInfo, T>(propertyInfo, attribute);
-					}
-				}
-			}
-			while ((baseType = baseType.BaseType) != null);
-		}
-
-		public delegate object CtorDelegate();
-
-		static readonly Dictionary<Type, Func<object>> ConstructorMethods = new Dictionary<Type, Func<object>>();
-		public static Func<object> GetConstructorMethod(Type type)
-		{
-			lock (ConstructorMethods)
-			{
-				Func<object> ctorFn;
-				if (!ConstructorMethods.TryGetValue(type, out ctorFn))
-				{
-					ctorFn = GetConstructorMethodToCache(type);
-					ConstructorMethods[type] = ctorFn;
-				}
-				return ctorFn;
-			}
-		}
-
-		public static Func<object> GetConstructorMethodToCache(Type type)
-		{
-			var emptyCtor = type.GetConstructor(Type.EmptyTypes);
-			if (emptyCtor == null)
-				throw new ArgumentException(type.FullName + " does not have an empty constructor");
-
-			var dm = new DynamicMethod("MyCtor", type, Type.EmptyTypes, typeof(ReflectionUtils).Module, true);
-			var ilgen = dm.GetILGenerator();
-			ilgen.Emit(OpCodes.Nop);
-			ilgen.Emit(OpCodes.Newobj, emptyCtor);
-			ilgen.Emit(OpCodes.Ret);
-
-			Func<object> ctorFn = ((CtorDelegate)dm.CreateDelegate(typeof(CtorDelegate))).Invoke;
-			return ctorFn;
-		}
-
-		public static object CreateInstance(Type type)
-		{
-#if NO_EMIT
-			return Activator.CreateInstance(type);
-#else
-			var ctorFn = GetConstructorMethod(type);
-			return ctorFn();
-#endif
-		}
-	}
-}+using System;
+using System.Collections.Generic;
+using System.Linq;
+using System.Reflection;
+using System.Reflection.Emit;
+using ServiceStack.Common.Support;
+using ServiceStack.Logging;
+
+namespace ServiceStack.Common.Utils
+{
+	public class ReflectionUtils
+	{
+		public static readonly ILog Log = LogManager.GetLogger(typeof(ReflectionUtils));
+
+		/// <summary>
+		/// Populate an object with Example data.
+		/// </summary>
+		/// <param name="obj"></param>
+		/// <returns></returns>
+		public static object PopulateObject(object obj)
+		{
+			if (obj == null) return null;
+
+			var members = obj.GetType().GetMembers(BindingFlags.Public | BindingFlags.Instance);
+			foreach (var info in members)
+			{
+				var fieldInfo = info as FieldInfo;
+				var propertyInfo = info as PropertyInfo;
+				if (fieldInfo != null || propertyInfo != null)
+				{
+					var memberType = fieldInfo != null ? fieldInfo.FieldType : propertyInfo.PropertyType;
+					var value = CreateDefaultValue(memberType);
+					SetValue(fieldInfo, propertyInfo, obj, value);
+				}
+			}
+			return obj;
+		}
+
+		private static readonly Dictionary<Type, object> DefaultValueTypes 
+			= new Dictionary<Type, object>();
+
+		public static object GetDefaultValue(Type type)
+		{
+			if (!type.IsValueType) return null;
+
+			object defaultValue;
+			lock (DefaultValueTypes)
+			{
+				if (!DefaultValueTypes.TryGetValue(type, out defaultValue))
+				{
+					defaultValue = Activator.CreateInstance(type);
+					DefaultValueTypes[type] = defaultValue;
+				}
+			} 
+
+			return defaultValue;
+		}
+
+		private static readonly Dictionary<string, AssignmentDefinition> AssignmentDefinitionCache 
+			= new Dictionary<string, AssignmentDefinition>();
+
+		public static AssignmentDefinition GetAssignmentDefinition(Type toType, Type fromType)
+		{
+			var cacheKey = toType.FullName + "<" + fromType.FullName;
+
+			lock (AssignmentDefinitionCache)
+			{
+				AssignmentDefinition definition;
+				if (AssignmentDefinitionCache.TryGetValue(cacheKey, out definition))
+				{
+					return definition;
+				}
+
+				definition = new AssignmentDefinition {
+					ToType = toType,
+					FromType = fromType,
+				};
+
+				var members = fromType.GetMembers(BindingFlags.Public | BindingFlags.Instance);
+				foreach (var info in members)
+				{
+					var fromPropertyInfo = info as PropertyInfo;
+					if (fromPropertyInfo != null)
+					{
+						var toPropertyInfo = GetPropertyInfo(toType, fromPropertyInfo.Name);
+						if (toPropertyInfo == null) continue;
+
+						if (!fromPropertyInfo.CanRead) continue;
+						if (!toPropertyInfo.CanWrite) continue;
+
+						definition.AddMatch(fromPropertyInfo, toPropertyInfo);
+					}
+
+					var fromFieldInfo = info as FieldInfo;
+					if (fromFieldInfo != null)
+					{
+						var toFieldInfo = GetFieldInfo(toType, fromFieldInfo.Name);
+						if (toFieldInfo == null) continue;
+
+						definition.AddMatch(fromFieldInfo, toFieldInfo);
+					}
+				}
+
+				AssignmentDefinitionCache[cacheKey] = definition;
+
+				return definition;
+			}
+		}
+
+		public static To PopulateObject<To, From>(To to, From from)
+		{
+			if (Equals(to, default(To)) || Equals(from, default(From))) return default(To);
+
+			var assignmentDefinition = GetAssignmentDefinition(to.GetType(), from.GetType());
+
+			assignmentDefinition.Populate(to, from);
+
+			return to;
+		}
+
+		public static To PopulateWithNonDefaultValues<To, From>(To to, From from)
+		{
+			if (Equals(to, default(To)) || Equals(from, default(From))) return default(To);
+
+			var assignmentDefinition = GetAssignmentDefinition(to.GetType(), from.GetType());
+
+			assignmentDefinition.PopulateWithNonDefaultValues(to, from);
+
+			return to;
+		}
+
+		public static To PopulateFromPropertiesWithAttribute<To, From>(To to, From from, 
+			Type attributeType)
+		{
+			if (Equals(to, default(To)) || Equals(from, default(From))) return default(To);
+
+			var assignmentDefinition = GetAssignmentDefinition(to.GetType(), from.GetType());
+
+			assignmentDefinition.PopulateFromPropertiesWithAttribute(to, from, attributeType);
+
+			return to;
+		}
+
+		/// <summary>
+		/// Populate an instance of the type with Example data.
+		/// </summary>
+		/// <param name="type"></param>
+		/// <returns></returns>
+		public static object PopulateType(Type type)
+		{
+			var obj = Activator.CreateInstance(type);
+			return PopulateObject(obj);
+		}
+
+		public static void SetProperty(object obj, PropertyInfo propertyInfo, object value)
+		{
+			if (!propertyInfo.CanWrite)
+			{
+				Log.WarnFormat("Attempted to set read only property '{0}'", propertyInfo.Name);
+				return;
+			}
+			var propertySetMetodInfo = propertyInfo.GetSetMethod();
+			if (propertySetMetodInfo != null)
+			{
+				propertySetMetodInfo.Invoke(obj, new[] { value });
+			}
+		}
+
+		public static void SetValue(FieldInfo fieldInfo, PropertyInfo propertyInfo, object obj, object value)
+		{
+			try
+			{
+				if (IsUnsettableValue(fieldInfo, propertyInfo)) return;
+				if (fieldInfo != null && !fieldInfo.IsLiteral)
+				{
+					fieldInfo.SetValue(obj, value);
+				}
+				else
+				{
+					SetProperty(obj, propertyInfo, value);
+				}
+				PopulateObject(value);
+			}
+			catch (Exception ex)
+			{
+				var name = (fieldInfo != null) ? fieldInfo.Name : propertyInfo.Name;
+				Log.DebugFormat("Could not set member: {0}. Error: {1}", name, ex.Message);
+			}
+		}
+
+		public static bool IsUnsettableValue(FieldInfo fieldInfo, PropertyInfo propertyInfo)
+		{
+			if (propertyInfo != null && propertyInfo.ReflectedType != null)
+			{
+				// Properties on non-user defined classes should not be set
+				// Currently we define those properties as properties declared on
+				// types defined in mscorlib
+
+				if (propertyInfo.DeclaringType.Assembly == typeof(object).Assembly)
+				{
+					return true;
+				}
+			}
+
+			return false;
+		}
+
+		public static object[] CreateDefaultValues(IEnumerable<Type> types)
+		{
+			var values = new List<object>();
+			foreach (var type in types)
+			{
+				values.Add(CreateDefaultValue(type));
+			}
+			return values.ToArray();
+		}
+
+		public static object CreateDefaultValue(Type type)
+		{
+			if (type == typeof(string))
+			{
+				return type.Name;
+			}
+
+            if (type.IsEnum)
+            {
+                return Enum.GetValues(type).GetValue(0);
+            }
+
+            //when using KeyValuePair<TKey, TValue>, TKey must be non-default to stuff in a Dictionary
+            if (type.IsGenericType && type.GetGenericTypeDefinition() == typeof(KeyValuePair<,>))
+            {
+                var genericTypes = type.GetGenericArguments();
+                var valueType = Activator.CreateInstance(type, CreateDefaultValue(genericTypes[0]), CreateDefaultValue(genericTypes[1]));
+                return PopulateObject(valueType);
+            }
+
+			if (type.IsValueType)
+			{
+				return Activator.CreateInstance(type);                
+			}
+
+			if (type.IsArray)
+			{
+				return PopulateArray(type);
+			}
+
+			var constructorInfo = type.GetConstructor(Type.EmptyTypes);
+			var hasEmptyConstructor = constructorInfo != null;
+
+			if (hasEmptyConstructor)
+			{
+				var value = constructorInfo.Invoke(new object[0]);
+
+				Type[] interfaces = type.FindInterfaces((t, critera) =>
+					t.IsGenericType && t.GetGenericTypeDefinition() == typeof(ICollection<>)
+					, null);
+
+				bool isGenericCollection = interfaces.Length > 0;
+
+				if (isGenericCollection)
+				{
+					SetGenericCollection(interfaces[0], value);
+				}
+
+                //when the object might have nested properties such as enums with non-0 values, etc
+				return PopulateObject(value);
+			}
+			return null;
+		}
+
+		public static void SetGenericCollection(Type realisedListType, object genericObj)
+		{
+			var args = realisedListType.GetGenericArguments();
+
+			if (args.Length != 1)
+			{
+				Log.ErrorFormat("Found a generic list that does not take one generic argument: {0}", realisedListType);
+
+				return;
+			}
+
+            var methodInfo = realisedListType.GetMethod("Add");
+
+			if (methodInfo != null)
+			{
+				var argValues = CreateDefaultValues(args);
+
+				methodInfo.Invoke(genericObj, argValues);
+			}
+		}
+
+		public static Array PopulateArray(Type type)
+		{
+			var objArray = Array.CreateInstance(type, 1);
+			var elementType = objArray.GetType().GetElementType();
+			var objElementType = PopulateType(elementType);
+			objArray.SetValue(objElementType, 0);
+			PopulateObject(objElementType);
+			return objArray;
+		}
+
+		//TODO: replace with InAssignableFrom
+		public static bool CanCast(Type toType, Type fromType)
+		{
+			if (toType.IsInterface)
+			{
+				var interfaceList = fromType.GetInterfaces().ToList();
+				if (interfaceList.Contains(toType)) return true;
+			}
+			else
+			{
+				Type baseType = fromType;
+				bool areSameTypes;
+				do
+				{
+					areSameTypes = baseType == toType;
+				}
+				while (!areSameTypes && (baseType = fromType.BaseType) != null);
+
+				if (areSameTypes) return true;
+			}
+
+			return false;
+		}
+
+		public static MemberInfo GetMemberInfo(Type fromType, string memberName)
+		{
+			var baseType = fromType;
+			do
+			{
+				var members = baseType.GetMembers(BindingFlags.Instance | BindingFlags.NonPublic | BindingFlags.Public);
+				foreach (var memberInfo in members)
+				{
+					if (memberInfo.Name == memberName) return memberInfo;
+				}
+			}
+			while ((baseType = baseType.BaseType) != null);
+			return null;
+		}
+
+		public static FieldInfo GetFieldInfo(Type fromType, string fieldName)
+		{
+			var baseType = fromType;
+			do
+			{
+				var fieldInfos = baseType.GetFields(BindingFlags.Instance | BindingFlags.NonPublic | BindingFlags.Public);
+				foreach (var fieldInfo in fieldInfos)
+				{
+					if (fieldInfo.Name == fieldName) return fieldInfo;
+				}
+			}
+			while ((baseType = baseType.BaseType) != null);
+			return null;
+		}
+
+		public static PropertyInfo GetPropertyInfo(Type fromType, string propertyName)
+		{
+			var baseType = fromType;
+			do
+			{
+				var propertyInfos = baseType.GetProperties(BindingFlags.Instance | BindingFlags.NonPublic | BindingFlags.Public);
+				foreach (var propertyInfo in propertyInfos)
+				{
+					if (propertyInfo.Name == propertyName) return propertyInfo;
+				}
+			}
+			while ((baseType = baseType.BaseType) != null);
+			return null;
+		}
+
+		public static IEnumerable<KeyValuePair<PropertyInfo, T>> GetPropertyAttributes<T>(Type fromType) where T : Attribute
+		{
+			var attributeType = typeof(T);
+			var baseType = fromType;
+			do
+			{
+				var propertyInfos = baseType.GetProperties(BindingFlags.Instance | BindingFlags.NonPublic | BindingFlags.Public);
+				foreach (var propertyInfo in propertyInfos)
+				{
+					var attributes = propertyInfo.GetCustomAttributes(attributeType, true);
+					foreach (T attribute in attributes)
+					{
+						yield return new KeyValuePair<PropertyInfo, T>(propertyInfo, attribute);
+					}
+				}
+			}
+			while ((baseType = baseType.BaseType) != null);
+		}
+
+		public delegate object CtorDelegate();
+
+		static readonly Dictionary<Type, Func<object>> ConstructorMethods = new Dictionary<Type, Func<object>>();
+		public static Func<object> GetConstructorMethod(Type type)
+		{
+			lock (ConstructorMethods)
+			{
+				Func<object> ctorFn;
+				if (!ConstructorMethods.TryGetValue(type, out ctorFn))
+				{
+					ctorFn = GetConstructorMethodToCache(type);
+					ConstructorMethods[type] = ctorFn;
+				}
+				return ctorFn;
+			}
+		}
+
+		public static Func<object> GetConstructorMethodToCache(Type type)
+		{
+			var emptyCtor = type.GetConstructor(Type.EmptyTypes);
+			if (emptyCtor == null)
+				throw new ArgumentException(type.FullName + " does not have an empty constructor");
+
+			var dm = new DynamicMethod("MyCtor", type, Type.EmptyTypes, typeof(ReflectionUtils).Module, true);
+			var ilgen = dm.GetILGenerator();
+			ilgen.Emit(OpCodes.Nop);
+			ilgen.Emit(OpCodes.Newobj, emptyCtor);
+			ilgen.Emit(OpCodes.Ret);
+
+			Func<object> ctorFn = ((CtorDelegate) dm.CreateDelegate(typeof (CtorDelegate))).Invoke;
+			return ctorFn;
+		}
+
+		public static object CreateInstance(Type type)
+		{
+#if NO_EMIT
+			return Activator.CreateInstance(type);
+#else
+			var ctorFn = GetConstructorMethod(type);
+			return ctorFn();
+#endif
+		}
+	}
+}