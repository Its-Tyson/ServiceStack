using System;
using System.Collections.Generic;
using System.IO;
using System.Net;
using System.Reflection;
using System.Text;
using Funq;
using ServiceStack.Common;
using ServiceStack.Common.Utils;
using ServiceStack.Common.Web;
using ServiceStack.Service;
using ServiceStack.ServiceClient.Web;
using ServiceStack.ServiceHost;
using ServiceStack.ServiceInterface.ServiceModel;
using ServiceStack.ServiceModel;
using ServiceStack.Text;
using ServiceStack.WebHost.Endpoints;
using ServiceStack.WebHost.Endpoints.Support;

namespace ServiceStack.ServiceInterface.Testing
{
    public abstract class TestBase
    {
        protected IAppHost AppHost { get; set; }

        protected bool HasConfigured { get; set; }

        protected TestBase(params Assembly[] serviceAssemblies)
            : this(null, serviceAssemblies) { }

        protected TestBase(string serviceClientBaseUri, params Assembly[] serviceAssemblies)
        {
            if (serviceAssemblies.Length == 0)
                serviceAssemblies = new[] { GetType().Assembly };

            ServiceClientBaseUri = serviceClientBaseUri;
            ServiceAssemblies = serviceAssemblies;

            var serviceManager = new ServiceManager(serviceAssemblies);

            this.AppHost = new TestAppHost(serviceManager.Container, serviceAssemblies);

            EndpointHost.ConfigureHost(this.AppHost, "TestBase", serviceManager);

            EndpointHost.ServiceManager = this.AppHost.Config.ServiceManager;
        }

        protected abstract void Configure(Funq.Container container);

        protected Funq.Container Container
        {
            get { return EndpointHost.ServiceManager.Container; }
        }

<<<<<<< HEAD
		private ServiceRoutes routes = new ServiceRoutes();
		protected IServiceRoutes Routes
		{
			get { return this.routes; }
		}
=======
        protected IServiceRoutes Routes
        {
            get { return EndpointHost.ServiceManager.ServiceController.Routes; }
        }
>>>>>>> 6d20c62e

        //All integration tests call the Webservices hosted at the following location:
        protected string ServiceClientBaseUri { get; set; }
        protected Assembly[] ServiceAssemblies { get; set; }

        public virtual void OnBeforeTestFixture()
        {
            OnConfigure();
        }

        protected virtual void OnConfigure()
        {
            if (HasConfigured) return;

<<<<<<< HEAD
			HasConfigured = true;
			Configure(Container);
			EndpointHost.AfterInit();
			EndpointHost.RestController.RegisterRestPaths(this.routes.RestPaths);
		}
=======
            HasConfigured = true;
            Configure(Container);
            EndpointHost.AfterInit();
        }
>>>>>>> 6d20c62e

        public virtual void OnBeforeEachTest()
        {
            OnConfigure();
        }

        protected virtual IServiceClient CreateNewServiceClient()
        {
            return new DirectServiceClient(this, EndpointHost.ServiceManager);
        }

        protected virtual IRestClient CreateNewRestClient()
        {
            return new DirectServiceClient(this, EndpointHost.ServiceManager);
        }

        protected virtual IRestClientAsync CreateNewRestClientAsync()
        {
            return new DirectServiceClient(this, EndpointHost.ServiceManager);
        }

        public class DirectServiceClient : IServiceClient, IRestClient
        {
            private readonly TestBase parent;
            ServiceManager ServiceManager { get; set; }

            public DirectServiceClient(TestBase parent, ServiceManager serviceManager)
            {
                this.parent = parent;
                this.ServiceManager = serviceManager;
            }

            public void SendOneWay(object request)
            {
                ServiceManager.Execute(request);
            }

            public void SendOneWay(string relativeOrAbsoluteUrl, object request)
            {
                ServiceManager.Execute(request);
            }

            public TResponse Send<TResponse>(object request)
            {
                var response = ServiceManager.Execute(request);
                var httpResult = response as IHttpResult;
                if (httpResult != null)
                {
                    if (httpResult.StatusCode >= HttpStatusCode.BadRequest)
                    {
                        var webEx = new WebServiceException(httpResult.StatusDescription) {
                            ResponseDto = httpResult.Response,
                            StatusCode = (int)httpResult.StatusCode,
                        };
                        throw webEx;
                    }
                    return (TResponse) httpResult.Response;
                }

                return (TResponse)response;
            }

            public TResponse Get<TResponse>(string relativeOrAbsoluteUrl)
            {
                return parent.ExecutePath<TResponse>(HttpMethod.Get, new UrlParts(relativeOrAbsoluteUrl), null);
            }

            public TResponse Delete<TResponse>(string relativeOrAbsoluteUrl)
            {
                return parent.ExecutePath<TResponse>(HttpMethod.Delete, new UrlParts(relativeOrAbsoluteUrl), null);
            }

            public TResponse Post<TResponse>(string relativeOrAbsoluteUrl, object request)
            {
                return parent.ExecutePath<TResponse>(HttpMethod.Post, new UrlParts(relativeOrAbsoluteUrl), request);
            }

            public TResponse Put<TResponse>(string relativeOrAbsoluteUrl, object request)
            {
                return parent.ExecutePath<TResponse>(HttpMethod.Put, new UrlParts(relativeOrAbsoluteUrl), request);
            }

            public TResponse PostFile<TResponse>(string relativeOrAbsoluteUrl, FileInfo fileToUpload, string mimeType)
            {
                throw new NotImplementedException();
            }

            public TResponse PostFile<TResponse>(string relativeOrAbsoluteUrl, Stream fileToUpload, string fileName, string mimeType)
            {
                throw new NotImplementedException();
            }


            public void SendAsync<TResponse>(object request,
                Action<TResponse> onSuccess, Action<TResponse, Exception> onError)
            {
                try
                {
                    var response = (TResponse)ServiceManager.Execute(request);
                    onSuccess(response);
                }
                catch (Exception ex)
                {
                    HandleException(ex, onError);
                }
            }

            private static void HandleException<TResponse>(Exception exception, Action<TResponse, Exception> onError)
            {
                var response = (TResponse)ReflectionUtils.CreateInstance(typeof(TResponse));
                var hasResponseStatus = response as IHasResponseStatus;
                if (hasResponseStatus != null)
                {
                    hasResponseStatus.ResponseStatus = new ResponseStatus {
                        ErrorCode = exception.GetType().Name,
                        Message = exception.Message,
                        StackTrace = exception.StackTrace,
                    };
                }
                var webServiceEx = new WebServiceException(exception.Message, exception);
                if (onError != null) onError(response, webServiceEx);
            }

            public void SetCredentials(string userName, string password)
            {
                throw new NotImplementedException();
            }

            public void GetAsync<TResponse>(string relativeOrAbsoluteUrl, Action<TResponse> onSuccess, Action<TResponse, Exception> onError)
            {
                try
                {
                    var response = parent.ExecutePath<TResponse>(HttpMethod.Get, new UrlParts(relativeOrAbsoluteUrl), default(TResponse));
                    onSuccess(response);
                }
                catch (Exception ex)
                {
                    HandleException(ex, onError);
                }
            }

            public void DeleteAsync<TResponse>(string relativeOrAbsoluteUrl, Action<TResponse> onSuccess, Action<TResponse, Exception> onError)
            {
                try
                {
                    var response = parent.ExecutePath<TResponse>(HttpMethod.Delete, new UrlParts(relativeOrAbsoluteUrl), default(TResponse));
                    onSuccess(response);
                }
                catch (Exception ex)
                {
                    HandleException(ex, onError);
                }
            }

            public void PostAsync<TResponse>(string relativeOrAbsoluteUrl, object request, Action<TResponse> onSuccess, Action<TResponse, Exception> onError)
            {
                try
                {
                    var response = parent.ExecutePath<TResponse>(HttpMethod.Post, new UrlParts(relativeOrAbsoluteUrl), request);
                    onSuccess(response);
                }
                catch (Exception ex)
                {
                    HandleException(ex, onError);
                }
            }

            public void PutAsync<TResponse>(string relativeOrAbsoluteUrl, object request, Action<TResponse> onSuccess, Action<TResponse, Exception> onError)
            {
                try
                {
                    var response = parent.ExecutePath<TResponse>(HttpMethod.Put, new UrlParts(relativeOrAbsoluteUrl), request);
                    onSuccess(response);
                }
                catch (Exception ex)
                {
                    HandleException(ex, onError);
                }
            }

            public void Dispose() { }
            public TResponse PostFileWithRequest<TResponse>(string relativeOrAbsoluteUrl, FileInfo fileToUpload, object request)
            {
                throw new NotImplementedException();
            }

            public TResponse PostFileWithRequest<TResponse>(string relativeOrAbsoluteUrl, Stream fileToUpload, string fileName, object request)
            {
                throw new NotImplementedException();
            }
        }

        public object ExecutePath(string pathInfo)
        {
            return ExecutePath(HttpMethods.Get, pathInfo);
        }

        private class UrlParts
        {
            public UrlParts(string pathInfo)
            {
                this.PathInfo = pathInfo.UrlDecode();
                var qsIndex = pathInfo.IndexOf("?");
                if (qsIndex != -1)
                {
                    var qs = pathInfo.Substring(qsIndex + 1);
                    this.PathInfo = pathInfo.Substring(0, qsIndex);
                    var kvps = qs.Split('&');

                    this.QueryString = new Dictionary<string, string>();
                    foreach (var kvp in kvps)
                    {
                        var parts = kvp.Split('=');
                        this.QueryString[parts[0]] = parts.Length > 1 ? parts[1] : null;
                    }
                }
            }

            public string PathInfo { get; private set; }
            public Dictionary<string, string> QueryString { get; private set; }
        }

        public object ExecutePath(string httpMethod, string pathInfo)
        {
            var urlParts = new UrlParts(pathInfo);
            return ExecutePath(httpMethod, urlParts.PathInfo, urlParts.QueryString, null, null);
        }

        private TResponse ExecutePath<TResponse>(string httpMethod, UrlParts urlParts, object requestDto)
        {
            return (TResponse)ExecutePath(httpMethod, urlParts.PathInfo, urlParts.QueryString, null, requestDto);
        }

        public TResponse ExecutePath<TResponse>(string httpMethod, string pathInfo, object requestDto)
        {
            var urlParts = new UrlParts(pathInfo);
            return (TResponse)ExecutePath(httpMethod, urlParts.PathInfo, urlParts.QueryString, null, requestDto);
        }

        public object ExecutePath<T>(
            string httpMethod,
            string pathInfo,
            Dictionary<string, string> queryString,
            Dictionary<string, string> formData,
            T requestBody)
        {
            var isDefault = Equals(requestBody, default(T));
            var json = !isDefault ? JsonSerializer.SerializeToString(requestBody) : null;
            return ExecutePath(httpMethod, pathInfo, queryString, formData, json);
        }

        public object ExecutePath(
            string httpMethod,
            string pathInfo,
            Dictionary<string, string> queryString,
            Dictionary<string, string> formData,
            string requestBody)
        {
            var httpHandler = GetHandler(httpMethod, pathInfo);

            var contentType = (formData != null && formData.Count > 0)
                ? ContentType.FormUrlEncoded
                : requestBody != null ? ContentType.Json : null;

            var httpReq = new MockHttpRequest(
                    httpHandler.RequestName, httpMethod, contentType,
                    pathInfo,
                    queryString.ToNameValueCollection(),
                    requestBody == null ? null : new MemoryStream(Encoding.UTF8.GetBytes(requestBody)),
                    formData.ToNameValueCollection()
                );

            var request = httpHandler.CreateRequest(httpReq, httpHandler.RequestName);
            var response = httpHandler.GetResponse(httpReq, null, request);

            var httpRes = response as IHttpResult;
            if (httpRes != null)
            {
                var httpError = httpRes as IHttpError;
                if (httpError != null)
                {
                    throw new WebServiceException(httpError.Message) {
                        StatusCode = (int)httpError.StatusCode,
                        ResponseDto = httpError.Response
                    };
                }
                var hasResponseStatus = httpRes.Response as IHasResponseStatus;
                if (hasResponseStatus != null)
                {
                    var status = hasResponseStatus.ResponseStatus;
                    if (status != null && !status.ErrorCode.IsNullOrEmpty())
                    {
                        throw new WebServiceException(status.Message) {
                            StatusCode = (int)HttpStatusCode.InternalServerError,
                            ResponseDto = httpRes.Response,
                        };
                    }
                }

                return httpRes.Response;
            }

            return response;
        }

        public object GetRequest(string pathInfo)
        {
            var urlParts = new UrlParts(pathInfo);
            return GetRequest(HttpMethods.Get, urlParts.PathInfo, urlParts.QueryString, null, null);
        }

        public object GetRequest(string httpMethod, string pathInfo)
        {
            var urlParts = new UrlParts(pathInfo);
            return GetRequest(httpMethod, urlParts.PathInfo, urlParts.QueryString, null, null);
        }

        public object GetRequest(
                string httpMethod,
                string pathInfo,
                Dictionary<string, string> queryString,
                Dictionary<string, string> formData,
                string requestBody)
        {
            var httpHandler = GetHandler(httpMethod, pathInfo);

            var contentType = (formData != null && formData.Count > 0)
                ? ContentType.FormUrlEncoded
                : requestBody != null ? ContentType.Json : null;

            var httpReq = new MockHttpRequest(
                    httpHandler.RequestName, httpMethod, contentType,
                    pathInfo,
                    queryString.ToNameValueCollection(),
                    requestBody == null ? null : new MemoryStream(Encoding.UTF8.GetBytes(requestBody)),
                    formData.ToNameValueCollection()
                );

            var request = httpHandler.CreateRequest(httpReq, httpHandler.RequestName);
            return request;
        }

        private static EndpointHandlerBase GetHandler(string httpMethod, string pathInfo)
        {
            var httpHandler = ServiceStackHttpHandlerFactory.GetHandlerForPathInfo(httpMethod, pathInfo, pathInfo, null) as EndpointHandlerBase;
            if (httpHandler == null)
                throw new NotSupportedException(pathInfo);
            return httpHandler;
        }
    }

}<|MERGE_RESOLUTION|>--- conflicted
+++ resolved
@@ -1,444 +1,430 @@
-using System;
-using System.Collections.Generic;
-using System.IO;
-using System.Net;
-using System.Reflection;
-using System.Text;
-using Funq;
-using ServiceStack.Common;
-using ServiceStack.Common.Utils;
-using ServiceStack.Common.Web;
-using ServiceStack.Service;
-using ServiceStack.ServiceClient.Web;
-using ServiceStack.ServiceHost;
-using ServiceStack.ServiceInterface.ServiceModel;
-using ServiceStack.ServiceModel;
-using ServiceStack.Text;
-using ServiceStack.WebHost.Endpoints;
-using ServiceStack.WebHost.Endpoints.Support;
+using System;
+using System.Collections.Generic;
+using System.IO;
+using System.Net;
+using System.Reflection;
+using System.Text;
+using Funq;
+using ServiceStack.Common;
+using ServiceStack.Common.Utils;
+using ServiceStack.Common.Web;
+using ServiceStack.Service;
+using ServiceStack.ServiceClient.Web;
+using ServiceStack.ServiceHost;
+using ServiceStack.ServiceInterface.ServiceModel;
+using ServiceStack.ServiceModel;
+using ServiceStack.Text;
+using ServiceStack.WebHost.Endpoints;
+using ServiceStack.WebHost.Endpoints.Support;
+
+namespace ServiceStack.ServiceInterface.Testing
+{
+    public abstract class TestBase
+    {
+        protected IAppHost AppHost { get; set; }
+
+        protected bool HasConfigured { get; set; }
+
+        protected TestBase(params Assembly[] serviceAssemblies)
+            : this(null, serviceAssemblies) { }
+
+        protected TestBase(string serviceClientBaseUri, params Assembly[] serviceAssemblies)
+        {
+            if (serviceAssemblies.Length == 0)
+                serviceAssemblies = new[] { GetType().Assembly };
+
+            ServiceClientBaseUri = serviceClientBaseUri;
+            ServiceAssemblies = serviceAssemblies;
+
+            var serviceManager = new ServiceManager(serviceAssemblies);
+
+            this.AppHost = new TestAppHost(serviceManager.Container, serviceAssemblies);
+
+            EndpointHost.ConfigureHost(this.AppHost, "TestBase", serviceManager);
+
+            EndpointHost.ServiceManager = this.AppHost.Config.ServiceManager;
+        }
+
+        protected abstract void Configure(Funq.Container container);
+
+        protected Funq.Container Container
+        {
+            get { return EndpointHost.ServiceManager.Container; }
+        }
 
-namespace ServiceStack.ServiceInterface.Testing
-{
-    public abstract class TestBase
-    {
-        protected IAppHost AppHost { get; set; }
+        private ServiceRoutes routes = new ServiceRoutes();
+        protected IServiceRoutes Routes
+        {
+            get { return this.routes; }
+        }
+
+        //All integration tests call the Webservices hosted at the following location:
+        protected string ServiceClientBaseUri { get; set; }
+        protected Assembly[] ServiceAssemblies { get; set; }
+
+        public virtual void OnBeforeTestFixture()
+        {
+            OnConfigure();
+        }
+
+        protected virtual void OnConfigure()
+        {
+            if (HasConfigured) return;
 
-        protected bool HasConfigured { get; set; }
-
-        protected TestBase(params Assembly[] serviceAssemblies)
-            : this(null, serviceAssemblies) { }
-
-        protected TestBase(string serviceClientBaseUri, params Assembly[] serviceAssemblies)
-        {
-            if (serviceAssemblies.Length == 0)
-                serviceAssemblies = new[] { GetType().Assembly };
-
-            ServiceClientBaseUri = serviceClientBaseUri;
-            ServiceAssemblies = serviceAssemblies;
-
-            var serviceManager = new ServiceManager(serviceAssemblies);
-
-            this.AppHost = new TestAppHost(serviceManager.Container, serviceAssemblies);
-
-            EndpointHost.ConfigureHost(this.AppHost, "TestBase", serviceManager);
-
-            EndpointHost.ServiceManager = this.AppHost.Config.ServiceManager;
+            HasConfigured = true;
+            Configure(Container);
+            EndpointHost.AfterInit();
+            EndpointHost.RestController.RegisterRestPaths(this.routes.RestPaths);
         }
-
-        protected abstract void Configure(Funq.Container container);
-
-        protected Funq.Container Container
-        {
-            get { return EndpointHost.ServiceManager.Container; }
-        }
-
-<<<<<<< HEAD
-		private ServiceRoutes routes = new ServiceRoutes();
-		protected IServiceRoutes Routes
-		{
-			get { return this.routes; }
-		}
-=======
-        protected IServiceRoutes Routes
-        {
-            get { return EndpointHost.ServiceManager.ServiceController.Routes; }
-        }
->>>>>>> 6d20c62e
-
-        //All integration tests call the Webservices hosted at the following location:
-        protected string ServiceClientBaseUri { get; set; }
-        protected Assembly[] ServiceAssemblies { get; set; }
-
-        public virtual void OnBeforeTestFixture()
-        {
-            OnConfigure();
-        }
-
-        protected virtual void OnConfigure()
-        {
-            if (HasConfigured) return;
-
-<<<<<<< HEAD
-			HasConfigured = true;
-			Configure(Container);
-			EndpointHost.AfterInit();
-			EndpointHost.RestController.RegisterRestPaths(this.routes.RestPaths);
-		}
-=======
-            HasConfigured = true;
-            Configure(Container);
-            EndpointHost.AfterInit();
-        }
->>>>>>> 6d20c62e
-
-        public virtual void OnBeforeEachTest()
-        {
-            OnConfigure();
-        }
-
-        protected virtual IServiceClient CreateNewServiceClient()
-        {
-            return new DirectServiceClient(this, EndpointHost.ServiceManager);
-        }
-
-        protected virtual IRestClient CreateNewRestClient()
-        {
-            return new DirectServiceClient(this, EndpointHost.ServiceManager);
-        }
-
-        protected virtual IRestClientAsync CreateNewRestClientAsync()
-        {
-            return new DirectServiceClient(this, EndpointHost.ServiceManager);
-        }
-
-        public class DirectServiceClient : IServiceClient, IRestClient
-        {
-            private readonly TestBase parent;
-            ServiceManager ServiceManager { get; set; }
-
-            public DirectServiceClient(TestBase parent, ServiceManager serviceManager)
-            {
-                this.parent = parent;
-                this.ServiceManager = serviceManager;
-            }
-
-            public void SendOneWay(object request)
-            {
-                ServiceManager.Execute(request);
-            }
-
-            public void SendOneWay(string relativeOrAbsoluteUrl, object request)
-            {
-                ServiceManager.Execute(request);
-            }
-
-            public TResponse Send<TResponse>(object request)
-            {
-                var response = ServiceManager.Execute(request);
-                var httpResult = response as IHttpResult;
-                if (httpResult != null)
-                {
-                    if (httpResult.StatusCode >= HttpStatusCode.BadRequest)
-                    {
-                        var webEx = new WebServiceException(httpResult.StatusDescription) {
-                            ResponseDto = httpResult.Response,
-                            StatusCode = (int)httpResult.StatusCode,
-                        };
-                        throw webEx;
-                    }
-                    return (TResponse) httpResult.Response;
-                }
-
-                return (TResponse)response;
-            }
-
-            public TResponse Get<TResponse>(string relativeOrAbsoluteUrl)
-            {
-                return parent.ExecutePath<TResponse>(HttpMethod.Get, new UrlParts(relativeOrAbsoluteUrl), null);
-            }
-
-            public TResponse Delete<TResponse>(string relativeOrAbsoluteUrl)
-            {
-                return parent.ExecutePath<TResponse>(HttpMethod.Delete, new UrlParts(relativeOrAbsoluteUrl), null);
-            }
-
-            public TResponse Post<TResponse>(string relativeOrAbsoluteUrl, object request)
-            {
-                return parent.ExecutePath<TResponse>(HttpMethod.Post, new UrlParts(relativeOrAbsoluteUrl), request);
-            }
-
-            public TResponse Put<TResponse>(string relativeOrAbsoluteUrl, object request)
-            {
-                return parent.ExecutePath<TResponse>(HttpMethod.Put, new UrlParts(relativeOrAbsoluteUrl), request);
-            }
-
-            public TResponse PostFile<TResponse>(string relativeOrAbsoluteUrl, FileInfo fileToUpload, string mimeType)
-            {
-                throw new NotImplementedException();
-            }
-
-            public TResponse PostFile<TResponse>(string relativeOrAbsoluteUrl, Stream fileToUpload, string fileName, string mimeType)
-            {
-                throw new NotImplementedException();
-            }
-
-
-            public void SendAsync<TResponse>(object request,
-                Action<TResponse> onSuccess, Action<TResponse, Exception> onError)
-            {
-                try
-                {
-                    var response = (TResponse)ServiceManager.Execute(request);
-                    onSuccess(response);
-                }
-                catch (Exception ex)
-                {
-                    HandleException(ex, onError);
-                }
-            }
-
-            private static void HandleException<TResponse>(Exception exception, Action<TResponse, Exception> onError)
-            {
-                var response = (TResponse)ReflectionUtils.CreateInstance(typeof(TResponse));
-                var hasResponseStatus = response as IHasResponseStatus;
-                if (hasResponseStatus != null)
-                {
-                    hasResponseStatus.ResponseStatus = new ResponseStatus {
-                        ErrorCode = exception.GetType().Name,
-                        Message = exception.Message,
-                        StackTrace = exception.StackTrace,
-                    };
-                }
-                var webServiceEx = new WebServiceException(exception.Message, exception);
-                if (onError != null) onError(response, webServiceEx);
-            }
-
-            public void SetCredentials(string userName, string password)
-            {
-                throw new NotImplementedException();
-            }
-
-            public void GetAsync<TResponse>(string relativeOrAbsoluteUrl, Action<TResponse> onSuccess, Action<TResponse, Exception> onError)
-            {
-                try
-                {
-                    var response = parent.ExecutePath<TResponse>(HttpMethod.Get, new UrlParts(relativeOrAbsoluteUrl), default(TResponse));
-                    onSuccess(response);
-                }
-                catch (Exception ex)
-                {
-                    HandleException(ex, onError);
-                }
-            }
-
-            public void DeleteAsync<TResponse>(string relativeOrAbsoluteUrl, Action<TResponse> onSuccess, Action<TResponse, Exception> onError)
-            {
-                try
-                {
-                    var response = parent.ExecutePath<TResponse>(HttpMethod.Delete, new UrlParts(relativeOrAbsoluteUrl), default(TResponse));
-                    onSuccess(response);
-                }
-                catch (Exception ex)
-                {
-                    HandleException(ex, onError);
-                }
-            }
-
-            public void PostAsync<TResponse>(string relativeOrAbsoluteUrl, object request, Action<TResponse> onSuccess, Action<TResponse, Exception> onError)
-            {
-                try
-                {
-                    var response = parent.ExecutePath<TResponse>(HttpMethod.Post, new UrlParts(relativeOrAbsoluteUrl), request);
-                    onSuccess(response);
-                }
-                catch (Exception ex)
-                {
-                    HandleException(ex, onError);
-                }
-            }
-
-            public void PutAsync<TResponse>(string relativeOrAbsoluteUrl, object request, Action<TResponse> onSuccess, Action<TResponse, Exception> onError)
-            {
-                try
-                {
-                    var response = parent.ExecutePath<TResponse>(HttpMethod.Put, new UrlParts(relativeOrAbsoluteUrl), request);
-                    onSuccess(response);
-                }
-                catch (Exception ex)
-                {
-                    HandleException(ex, onError);
-                }
-            }
-
-            public void Dispose() { }
-            public TResponse PostFileWithRequest<TResponse>(string relativeOrAbsoluteUrl, FileInfo fileToUpload, object request)
-            {
-                throw new NotImplementedException();
-            }
-
-            public TResponse PostFileWithRequest<TResponse>(string relativeOrAbsoluteUrl, Stream fileToUpload, string fileName, object request)
-            {
-                throw new NotImplementedException();
-            }
-        }
-
-        public object ExecutePath(string pathInfo)
-        {
-            return ExecutePath(HttpMethods.Get, pathInfo);
-        }
-
-        private class UrlParts
-        {
-            public UrlParts(string pathInfo)
-            {
-                this.PathInfo = pathInfo.UrlDecode();
-                var qsIndex = pathInfo.IndexOf("?");
-                if (qsIndex != -1)
-                {
-                    var qs = pathInfo.Substring(qsIndex + 1);
-                    this.PathInfo = pathInfo.Substring(0, qsIndex);
-                    var kvps = qs.Split('&');
-
-                    this.QueryString = new Dictionary<string, string>();
-                    foreach (var kvp in kvps)
-                    {
-                        var parts = kvp.Split('=');
-                        this.QueryString[parts[0]] = parts.Length > 1 ? parts[1] : null;
-                    }
-                }
-            }
-
-            public string PathInfo { get; private set; }
-            public Dictionary<string, string> QueryString { get; private set; }
-        }
-
-        public object ExecutePath(string httpMethod, string pathInfo)
-        {
-            var urlParts = new UrlParts(pathInfo);
-            return ExecutePath(httpMethod, urlParts.PathInfo, urlParts.QueryString, null, null);
-        }
-
-        private TResponse ExecutePath<TResponse>(string httpMethod, UrlParts urlParts, object requestDto)
-        {
-            return (TResponse)ExecutePath(httpMethod, urlParts.PathInfo, urlParts.QueryString, null, requestDto);
-        }
-
-        public TResponse ExecutePath<TResponse>(string httpMethod, string pathInfo, object requestDto)
-        {
-            var urlParts = new UrlParts(pathInfo);
-            return (TResponse)ExecutePath(httpMethod, urlParts.PathInfo, urlParts.QueryString, null, requestDto);
-        }
-
-        public object ExecutePath<T>(
-            string httpMethod,
-            string pathInfo,
-            Dictionary<string, string> queryString,
-            Dictionary<string, string> formData,
-            T requestBody)
-        {
-            var isDefault = Equals(requestBody, default(T));
-            var json = !isDefault ? JsonSerializer.SerializeToString(requestBody) : null;
-            return ExecutePath(httpMethod, pathInfo, queryString, formData, json);
-        }
-
-        public object ExecutePath(
-            string httpMethod,
-            string pathInfo,
-            Dictionary<string, string> queryString,
-            Dictionary<string, string> formData,
-            string requestBody)
-        {
-            var httpHandler = GetHandler(httpMethod, pathInfo);
-
-            var contentType = (formData != null && formData.Count > 0)
-                ? ContentType.FormUrlEncoded
-                : requestBody != null ? ContentType.Json : null;
-
-            var httpReq = new MockHttpRequest(
-                    httpHandler.RequestName, httpMethod, contentType,
-                    pathInfo,
-                    queryString.ToNameValueCollection(),
-                    requestBody == null ? null : new MemoryStream(Encoding.UTF8.GetBytes(requestBody)),
-                    formData.ToNameValueCollection()
-                );
-
-            var request = httpHandler.CreateRequest(httpReq, httpHandler.RequestName);
-            var response = httpHandler.GetResponse(httpReq, null, request);
-
-            var httpRes = response as IHttpResult;
-            if (httpRes != null)
-            {
-                var httpError = httpRes as IHttpError;
-                if (httpError != null)
-                {
-                    throw new WebServiceException(httpError.Message) {
-                        StatusCode = (int)httpError.StatusCode,
-                        ResponseDto = httpError.Response
-                    };
-                }
-                var hasResponseStatus = httpRes.Response as IHasResponseStatus;
-                if (hasResponseStatus != null)
-                {
-                    var status = hasResponseStatus.ResponseStatus;
-                    if (status != null && !status.ErrorCode.IsNullOrEmpty())
-                    {
-                        throw new WebServiceException(status.Message) {
-                            StatusCode = (int)HttpStatusCode.InternalServerError,
-                            ResponseDto = httpRes.Response,
-                        };
-                    }
-                }
-
-                return httpRes.Response;
-            }
-
-            return response;
-        }
-
-        public object GetRequest(string pathInfo)
-        {
-            var urlParts = new UrlParts(pathInfo);
-            return GetRequest(HttpMethods.Get, urlParts.PathInfo, urlParts.QueryString, null, null);
-        }
-
-        public object GetRequest(string httpMethod, string pathInfo)
-        {
-            var urlParts = new UrlParts(pathInfo);
-            return GetRequest(httpMethod, urlParts.PathInfo, urlParts.QueryString, null, null);
-        }
-
-        public object GetRequest(
-                string httpMethod,
-                string pathInfo,
-                Dictionary<string, string> queryString,
-                Dictionary<string, string> formData,
-                string requestBody)
-        {
-            var httpHandler = GetHandler(httpMethod, pathInfo);
-
-            var contentType = (formData != null && formData.Count > 0)
-                ? ContentType.FormUrlEncoded
-                : requestBody != null ? ContentType.Json : null;
-
-            var httpReq = new MockHttpRequest(
-                    httpHandler.RequestName, httpMethod, contentType,
-                    pathInfo,
-                    queryString.ToNameValueCollection(),
-                    requestBody == null ? null : new MemoryStream(Encoding.UTF8.GetBytes(requestBody)),
-                    formData.ToNameValueCollection()
-                );
-
-            var request = httpHandler.CreateRequest(httpReq, httpHandler.RequestName);
-            return request;
-        }
-
-        private static EndpointHandlerBase GetHandler(string httpMethod, string pathInfo)
-        {
-            var httpHandler = ServiceStackHttpHandlerFactory.GetHandlerForPathInfo(httpMethod, pathInfo, pathInfo, null) as EndpointHandlerBase;
-            if (httpHandler == null)
-                throw new NotSupportedException(pathInfo);
-            return httpHandler;
-        }
-    }
-
+
+        public virtual void OnBeforeEachTest()
+        {
+            OnConfigure();
+        }
+
+        protected virtual IServiceClient CreateNewServiceClient()
+        {
+            return new DirectServiceClient(this, EndpointHost.ServiceManager);
+        }
+
+        protected virtual IRestClient CreateNewRestClient()
+        {
+            return new DirectServiceClient(this, EndpointHost.ServiceManager);
+        }
+
+        protected virtual IRestClientAsync CreateNewRestClientAsync()
+        {
+            return new DirectServiceClient(this, EndpointHost.ServiceManager);
+        }
+
+        public class DirectServiceClient : IServiceClient, IRestClient
+        {
+            private readonly TestBase parent;
+            ServiceManager ServiceManager { get; set; }
+
+            public DirectServiceClient(TestBase parent, ServiceManager serviceManager)
+            {
+                this.parent = parent;
+                this.ServiceManager = serviceManager;
+            }
+
+            public void SendOneWay(object request)
+            {
+                ServiceManager.Execute(request);
+            }
+
+            public void SendOneWay(string relativeOrAbsoluteUrl, object request)
+            {
+                ServiceManager.Execute(request);
+            }
+
+            public TResponse Send<TResponse>(object request)
+            {
+                var response = ServiceManager.Execute(request);
+                var httpResult = response as IHttpResult;
+                if (httpResult != null)
+                {
+                    if (httpResult.StatusCode >= HttpStatusCode.BadRequest)
+                    {
+                        var webEx = new WebServiceException(httpResult.StatusDescription) {
+                            ResponseDto = httpResult.Response,
+                            StatusCode = (int)httpResult.StatusCode,
+                        };
+                        throw webEx;
+                    }
+                    return (TResponse) httpResult.Response;
+                }
+
+                return (TResponse)response;
+            }
+
+            public TResponse Get<TResponse>(string relativeOrAbsoluteUrl)
+            {
+                return parent.ExecutePath<TResponse>(HttpMethod.Get, new UrlParts(relativeOrAbsoluteUrl), null);
+            }
+
+            public TResponse Delete<TResponse>(string relativeOrAbsoluteUrl)
+            {
+                return parent.ExecutePath<TResponse>(HttpMethod.Delete, new UrlParts(relativeOrAbsoluteUrl), null);
+            }
+
+            public TResponse Post<TResponse>(string relativeOrAbsoluteUrl, object request)
+            {
+                return parent.ExecutePath<TResponse>(HttpMethod.Post, new UrlParts(relativeOrAbsoluteUrl), request);
+            }
+
+            public TResponse Put<TResponse>(string relativeOrAbsoluteUrl, object request)
+            {
+                return parent.ExecutePath<TResponse>(HttpMethod.Put, new UrlParts(relativeOrAbsoluteUrl), request);
+            }
+
+            public TResponse PostFile<TResponse>(string relativeOrAbsoluteUrl, FileInfo fileToUpload, string mimeType)
+            {
+                throw new NotImplementedException();
+            }
+
+            public TResponse PostFile<TResponse>(string relativeOrAbsoluteUrl, Stream fileToUpload, string fileName, string mimeType)
+            {
+                throw new NotImplementedException();
+            }
+
+
+            public void SendAsync<TResponse>(object request,
+                Action<TResponse> onSuccess, Action<TResponse, Exception> onError)
+            {
+                try
+                {
+                    var response = (TResponse)ServiceManager.Execute(request);
+                    onSuccess(response);
+                }
+                catch (Exception ex)
+                {
+                    HandleException(ex, onError);
+                }
+            }
+
+            private static void HandleException<TResponse>(Exception exception, Action<TResponse, Exception> onError)
+            {
+                var response = (TResponse)ReflectionUtils.CreateInstance(typeof(TResponse));
+                var hasResponseStatus = response as IHasResponseStatus;
+                if (hasResponseStatus != null)
+                {
+                    hasResponseStatus.ResponseStatus = new ResponseStatus {
+                        ErrorCode = exception.GetType().Name,
+                        Message = exception.Message,
+                        StackTrace = exception.StackTrace,
+                    };
+                }
+                var webServiceEx = new WebServiceException(exception.Message, exception);
+                if (onError != null) onError(response, webServiceEx);
+            }
+
+            public void SetCredentials(string userName, string password)
+            {
+                throw new NotImplementedException();
+            }
+
+            public void GetAsync<TResponse>(string relativeOrAbsoluteUrl, Action<TResponse> onSuccess, Action<TResponse, Exception> onError)
+            {
+                try
+                {
+                    var response = parent.ExecutePath<TResponse>(HttpMethod.Get, new UrlParts(relativeOrAbsoluteUrl), default(TResponse));
+                    onSuccess(response);
+                }
+                catch (Exception ex)
+                {
+                    HandleException(ex, onError);
+                }
+            }
+
+            public void DeleteAsync<TResponse>(string relativeOrAbsoluteUrl, Action<TResponse> onSuccess, Action<TResponse, Exception> onError)
+            {
+                try
+                {
+                    var response = parent.ExecutePath<TResponse>(HttpMethod.Delete, new UrlParts(relativeOrAbsoluteUrl), default(TResponse));
+                    onSuccess(response);
+                }
+                catch (Exception ex)
+                {
+                    HandleException(ex, onError);
+                }
+            }
+
+            public void PostAsync<TResponse>(string relativeOrAbsoluteUrl, object request, Action<TResponse> onSuccess, Action<TResponse, Exception> onError)
+            {
+                try
+                {
+                    var response = parent.ExecutePath<TResponse>(HttpMethod.Post, new UrlParts(relativeOrAbsoluteUrl), request);
+                    onSuccess(response);
+                }
+                catch (Exception ex)
+                {
+                    HandleException(ex, onError);
+                }
+            }
+
+            public void PutAsync<TResponse>(string relativeOrAbsoluteUrl, object request, Action<TResponse> onSuccess, Action<TResponse, Exception> onError)
+            {
+                try
+                {
+                    var response = parent.ExecutePath<TResponse>(HttpMethod.Put, new UrlParts(relativeOrAbsoluteUrl), request);
+                    onSuccess(response);
+                }
+                catch (Exception ex)
+                {
+                    HandleException(ex, onError);
+                }
+            }
+
+            public void Dispose() { }
+            public TResponse PostFileWithRequest<TResponse>(string relativeOrAbsoluteUrl, FileInfo fileToUpload, object request)
+            {
+                throw new NotImplementedException();
+            }
+
+            public TResponse PostFileWithRequest<TResponse>(string relativeOrAbsoluteUrl, Stream fileToUpload, string fileName, object request)
+            {
+                throw new NotImplementedException();
+            }
+        }
+
+        public object ExecutePath(string pathInfo)
+        {
+            return ExecutePath(HttpMethods.Get, pathInfo);
+        }
+
+        private class UrlParts
+        {
+            public UrlParts(string pathInfo)
+            {
+                this.PathInfo = pathInfo.UrlDecode();
+                var qsIndex = pathInfo.IndexOf("?");
+                if (qsIndex != -1)
+                {
+                    var qs = pathInfo.Substring(qsIndex + 1);
+                    this.PathInfo = pathInfo.Substring(0, qsIndex);
+                    var kvps = qs.Split('&');
+
+                    this.QueryString = new Dictionary<string, string>();
+                    foreach (var kvp in kvps)
+                    {
+                        var parts = kvp.Split('=');
+                        this.QueryString[parts[0]] = parts.Length > 1 ? parts[1] : null;
+                    }
+                }
+            }
+
+            public string PathInfo { get; private set; }
+            public Dictionary<string, string> QueryString { get; private set; }
+        }
+
+        public object ExecutePath(string httpMethod, string pathInfo)
+        {
+            var urlParts = new UrlParts(pathInfo);
+            return ExecutePath(httpMethod, urlParts.PathInfo, urlParts.QueryString, null, null);
+        }
+
+        private TResponse ExecutePath<TResponse>(string httpMethod, UrlParts urlParts, object requestDto)
+        {
+            return (TResponse)ExecutePath(httpMethod, urlParts.PathInfo, urlParts.QueryString, null, requestDto);
+        }
+
+        public TResponse ExecutePath<TResponse>(string httpMethod, string pathInfo, object requestDto)
+        {
+            var urlParts = new UrlParts(pathInfo);
+            return (TResponse)ExecutePath(httpMethod, urlParts.PathInfo, urlParts.QueryString, null, requestDto);
+        }
+
+        public object ExecutePath<T>(
+            string httpMethod,
+            string pathInfo,
+            Dictionary<string, string> queryString,
+            Dictionary<string, string> formData,
+            T requestBody)
+        {
+            var isDefault = Equals(requestBody, default(T));
+            var json = !isDefault ? JsonSerializer.SerializeToString(requestBody) : null;
+            return ExecutePath(httpMethod, pathInfo, queryString, formData, json);
+        }
+
+        public object ExecutePath(
+            string httpMethod,
+            string pathInfo,
+            Dictionary<string, string> queryString,
+            Dictionary<string, string> formData,
+            string requestBody)
+        {
+            var httpHandler = GetHandler(httpMethod, pathInfo);
+
+            var contentType = (formData != null && formData.Count > 0)
+                ? ContentType.FormUrlEncoded
+                : requestBody != null ? ContentType.Json : null;
+
+            var httpReq = new MockHttpRequest(
+                    httpHandler.RequestName, httpMethod, contentType,
+                    pathInfo,
+                    queryString.ToNameValueCollection(),
+                    requestBody == null ? null : new MemoryStream(Encoding.UTF8.GetBytes(requestBody)),
+                    formData.ToNameValueCollection()
+                );
+
+            var request = httpHandler.CreateRequest(httpReq, httpHandler.RequestName);
+            var response = httpHandler.GetResponse(httpReq, null, request);
+
+            var httpRes = response as IHttpResult;
+            if (httpRes != null)
+            {
+                var httpError = httpRes as IHttpError;
+                if (httpError != null)
+                {
+                    throw new WebServiceException(httpError.Message) {
+                        StatusCode = (int)httpError.StatusCode,
+                        ResponseDto = httpError.Response
+                    };
+                }
+                var hasResponseStatus = httpRes.Response as IHasResponseStatus;
+                if (hasResponseStatus != null)
+                {
+                    var status = hasResponseStatus.ResponseStatus;
+                    if (status != null && !status.ErrorCode.IsNullOrEmpty())
+                    {
+                        throw new WebServiceException(status.Message) {
+                            StatusCode = (int)HttpStatusCode.InternalServerError,
+                            ResponseDto = httpRes.Response,
+                        };
+                    }
+                }
+
+                return httpRes.Response;
+            }
+
+            return response;
+        }
+
+        public object GetRequest(string pathInfo)
+        {
+            var urlParts = new UrlParts(pathInfo);
+            return GetRequest(HttpMethods.Get, urlParts.PathInfo, urlParts.QueryString, null, null);
+        }
+
+        public object GetRequest(string httpMethod, string pathInfo)
+        {
+            var urlParts = new UrlParts(pathInfo);
+            return GetRequest(httpMethod, urlParts.PathInfo, urlParts.QueryString, null, null);
+        }
+
+        public object GetRequest(
+                string httpMethod,
+                string pathInfo,
+                Dictionary<string, string> queryString,
+                Dictionary<string, string> formData,
+                string requestBody)
+        {
+            var httpHandler = GetHandler(httpMethod, pathInfo);
+
+            var contentType = (formData != null && formData.Count > 0)
+                ? ContentType.FormUrlEncoded
+                : requestBody != null ? ContentType.Json : null;
+
+            var httpReq = new MockHttpRequest(
+                    httpHandler.RequestName, httpMethod, contentType,
+                    pathInfo,
+                    queryString.ToNameValueCollection(),
+                    requestBody == null ? null : new MemoryStream(Encoding.UTF8.GetBytes(requestBody)),
+                    formData.ToNameValueCollection()
+                );
+
+            var request = httpHandler.CreateRequest(httpReq, httpHandler.RequestName);
+            return request;
+        }
+
+        private static EndpointHandlerBase GetHandler(string httpMethod, string pathInfo)
+        {
+            var httpHandler = ServiceStackHttpHandlerFactory.GetHandlerForPathInfo(httpMethod, pathInfo, pathInfo, null) as EndpointHandlerBase;
+            if (httpHandler == null)
+                throw new NotSupportedException(pathInfo);
+            return httpHandler;
+        }
+    }
+
 }