using System;
using System.Collections.Generic;
using System.Linq;
using System.Reflection;
using Funq;
using ServiceStack.Common.Web;
using ServiceStack.ServiceHost;
using ServiceStack.WebHost.Endpoints;

namespace ServiceStack.ServiceInterface.Testing
{
    public class TestAppHost : IAppHost
    {
        private readonly Funq.Container container;

        public TestAppHost()
            : this(new Container(), Assembly.GetExecutingAssembly()) {}

        public TestAppHost(Funq.Container container, params Assembly[] serviceAssemblies)
        {
            this.container = container ?? new Container();
            if (serviceAssemblies.Length == 0)
                serviceAssemblies = new[] { Assembly.GetExecutingAssembly() };
            
            var createInstance = EndpointHostConfig.Instance;

<<<<<<< HEAD
			this.Config = EndpointHost.Config = new EndpointHostConfig(
				GetType().Name,
				new ServiceManager(serviceAssemblies));
=======
            this.Config = EndpointHost.Config = new EndpointHostConfig(
                GetType().Name,
                new ServiceManager(true, serviceAssemblies));
>>>>>>> 6d20c62e

            this.ContentTypeFilters = new HttpResponseFilter();
            this.RequestFilters = new List<Action<IHttpRequest, IHttpResponse, object>>();
            this.ResponseFilters = new List<Action<IHttpRequest, IHttpResponse, object>>();
            this.HtmlProviders = new List<StreamSerializerResolverDelegate>();
            this.CatchAllHandlers = new List<HttpHandlerResolverDelegate>();
        }

        public void RegisterAs<T, TAs>() where T : TAs
        {
            this.container.RegisterAs<T, TAs>();
        }

        public virtual void Release(object instance) { }

        public void Register<T>(T instance)
        {
            container.Register(instance);
        }

        public T TryResolve<T>()
        {
            return container.TryResolve<T>();
        }

        public IContentTypeFilter ContentTypeFilters { get; set; }

        public List<Action<IHttpRequest, IHttpResponse, object>> RequestFilters { get; set; }

        public List<Action<IHttpRequest, IHttpResponse, object>> ResponseFilters { get; set; }

        public List<StreamSerializerResolverDelegate> HtmlProviders { get; private set; }

        public List<HttpHandlerResolverDelegate> CatchAllHandlers { get; private set; }

        public Dictionary<Type, Func<IHttpRequest, object>> RequestBinders
        {
            get { throw new NotImplementedException(); }
        }

        public EndpointHostConfig Config { get; set; }

        public void RegisterService(Type serviceType, params string[] atRestPaths)
        {
            Config.ServiceManager.RegisterService(serviceType);
        }

        public void LoadPlugin(params IPlugin[] plugins)
        {
            plugins.ToList().ForEach(x => x.Register(this));
        }
    }
}<|MERGE_RESOLUTION|>--- conflicted
+++ resolved
@@ -1,88 +1,82 @@
-using System;
-using System.Collections.Generic;
-using System.Linq;
-using System.Reflection;
-using Funq;
-using ServiceStack.Common.Web;
-using ServiceStack.ServiceHost;
-using ServiceStack.WebHost.Endpoints;
+using System;
+using System.Collections.Generic;
+using System.Linq;
+using System.Reflection;
+using Funq;
+using ServiceStack.Common.Web;
+using ServiceStack.ServiceHost;
+using ServiceStack.WebHost.Endpoints;
+
+namespace ServiceStack.ServiceInterface.Testing
+{
+    public class TestAppHost : IAppHost
+    {
+        private readonly Funq.Container container;
+
+        public TestAppHost()
+            : this(new Container(), Assembly.GetExecutingAssembly()) {}
+
+        public TestAppHost(Funq.Container container, params Assembly[] serviceAssemblies)
+        {
+            this.container = container ?? new Container();
+            if (serviceAssemblies.Length == 0)
+                serviceAssemblies = new[] { Assembly.GetExecutingAssembly() };
+            
+            var createInstance = EndpointHostConfig.Instance;
 
-namespace ServiceStack.ServiceInterface.Testing
-{
-    public class TestAppHost : IAppHost
-    {
-        private readonly Funq.Container container;
-
-        public TestAppHost()
-            : this(new Container(), Assembly.GetExecutingAssembly()) {}
-
-        public TestAppHost(Funq.Container container, params Assembly[] serviceAssemblies)
-        {
-            this.container = container ?? new Container();
-            if (serviceAssemblies.Length == 0)
-                serviceAssemblies = new[] { Assembly.GetExecutingAssembly() };
-            
-            var createInstance = EndpointHostConfig.Instance;
-
-<<<<<<< HEAD
-			this.Config = EndpointHost.Config = new EndpointHostConfig(
-				GetType().Name,
-				new ServiceManager(serviceAssemblies));
-=======
-            this.Config = EndpointHost.Config = new EndpointHostConfig(
-                GetType().Name,
-                new ServiceManager(true, serviceAssemblies));
->>>>>>> 6d20c62e
-
-            this.ContentTypeFilters = new HttpResponseFilter();
-            this.RequestFilters = new List<Action<IHttpRequest, IHttpResponse, object>>();
-            this.ResponseFilters = new List<Action<IHttpRequest, IHttpResponse, object>>();
-            this.HtmlProviders = new List<StreamSerializerResolverDelegate>();
-            this.CatchAllHandlers = new List<HttpHandlerResolverDelegate>();
-        }
-
-        public void RegisterAs<T, TAs>() where T : TAs
-        {
-            this.container.RegisterAs<T, TAs>();
-        }
-
-        public virtual void Release(object instance) { }
-
-        public void Register<T>(T instance)
-        {
-            container.Register(instance);
-        }
-
-        public T TryResolve<T>()
-        {
-            return container.TryResolve<T>();
-        }
-
-        public IContentTypeFilter ContentTypeFilters { get; set; }
-
-        public List<Action<IHttpRequest, IHttpResponse, object>> RequestFilters { get; set; }
-
-        public List<Action<IHttpRequest, IHttpResponse, object>> ResponseFilters { get; set; }
-
-        public List<StreamSerializerResolverDelegate> HtmlProviders { get; private set; }
-
-        public List<HttpHandlerResolverDelegate> CatchAllHandlers { get; private set; }
-
-        public Dictionary<Type, Func<IHttpRequest, object>> RequestBinders
-        {
-            get { throw new NotImplementedException(); }
-        }
-
-        public EndpointHostConfig Config { get; set; }
-
-        public void RegisterService(Type serviceType, params string[] atRestPaths)
-        {
-            Config.ServiceManager.RegisterService(serviceType);
-        }
-
-        public void LoadPlugin(params IPlugin[] plugins)
-        {
-            plugins.ToList().ForEach(x => x.Register(this));
-        }
-    }
+            this.Config = EndpointHost.Config = new EndpointHostConfig(
+                GetType().Name,
+                new ServiceManager(serviceAssemblies));
+
+            this.ContentTypeFilters = new HttpResponseFilter();
+            this.RequestFilters = new List<Action<IHttpRequest, IHttpResponse, object>>();
+            this.ResponseFilters = new List<Action<IHttpRequest, IHttpResponse, object>>();
+            this.HtmlProviders = new List<StreamSerializerResolverDelegate>();
+            this.CatchAllHandlers = new List<HttpHandlerResolverDelegate>();
+        }
+
+        public void RegisterAs<T, TAs>() where T : TAs
+        {
+            this.container.RegisterAs<T, TAs>();
+        }
+
+        public virtual void Release(object instance) { }
+
+        public void Register<T>(T instance)
+        {
+            container.Register(instance);
+        }
+
+        public T TryResolve<T>()
+        {
+            return container.TryResolve<T>();
+        }
+
+        public IContentTypeFilter ContentTypeFilters { get; set; }
+
+        public List<Action<IHttpRequest, IHttpResponse, object>> RequestFilters { get; set; }
+
+        public List<Action<IHttpRequest, IHttpResponse, object>> ResponseFilters { get; set; }
+
+        public List<StreamSerializerResolverDelegate> HtmlProviders { get; private set; }
+
+        public List<HttpHandlerResolverDelegate> CatchAllHandlers { get; private set; }
+
+        public Dictionary<Type, Func<IHttpRequest, object>> RequestBinders
+        {
+            get { throw new NotImplementedException(); }
+        }
+
+        public EndpointHostConfig Config { get; set; }
+
+        public void RegisterService(Type serviceType, params string[] atRestPaths)
+        {
+            Config.ServiceManager.RegisterService(serviceType);
+        }
+
+        public void LoadPlugin(params IPlugin[] plugins)
+        {
+            plugins.ToList().ForEach(x => x.Register(this));
+        }
+    }
 }