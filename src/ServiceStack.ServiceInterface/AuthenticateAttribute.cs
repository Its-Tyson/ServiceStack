﻿using System;
using System.Linq;
using ServiceStack.Common;
using ServiceStack.ServiceHost;
using ServiceStack.ServiceInterface.Auth;
using ServiceStack.Text;
using ServiceStack.WebHost.Endpoints.Extensions;

namespace ServiceStack.ServiceInterface
{
    /// <summary>
    /// Indicates that the request dto, which is associated with this attribute,
    /// requires authentication.
    /// </summary>
<<<<<<< HEAD
    [AttributeUsage(AttributeTargets.Class | AttributeTargets.Method, Inherited = true, AllowMultiple = false)]
=======
    [AttributeUsage(AttributeTargets.Class | AttributeTargets.Method, Inherited = false, AllowMultiple = false)]
>>>>>>> b6122f0f
    public class AuthenticateAttribute : RequestFilterAttribute
    {
        public string Provider { get; set; }

        public AuthenticateAttribute(ApplyTo applyTo)
            : base(applyTo)
        {
            this.Priority = (int) RequestFilterPriority.Authenticate;
        }

        public AuthenticateAttribute()
            : this(ApplyTo.All) {}

        public AuthenticateAttribute(string provider)
            : this(ApplyTo.All)
        {
            this.Provider = provider;
        }

        public AuthenticateAttribute(ApplyTo applyTo, string provider)
            : this(applyTo)
        {
            this.Provider = provider;
        }

        public override void Execute(IHttpRequest req, IHttpResponse res, object requestDto)
        {
            if (AuthService.AuthProviders == null) throw new InvalidOperationException("The AuthService must be initialized by calling "
                 + "AuthService.Init to use an authenticate attribute");

            var matchingOAuthConfigs = AuthService.AuthProviders.Where(x =>
                this.Provider.IsNullOrEmpty()
                || x.Provider == this.Provider).ToList();

            if (matchingOAuthConfigs.Count == 0)
            {
                res.WriteError(req, requestDto, "No OAuth Configs found matching {0} provider"
                    .Fmt(this.Provider ?? "any"));
                res.EndServiceStackRequest();
                return;
            }

            AuthenticateIfDigestAuth(req, res);
            AuthenticateIfBasicAuth(req, res);

            using (var cache = req.GetCacheClient())
            {
                var sessionId = req.GetSessionId();
                var session = sessionId != null ? cache.GetSession(sessionId) : null;

                if (session == null || !matchingOAuthConfigs.Any(x => session.IsAuthorized(x.Provider)))
                {
                    AuthProvider.HandleFailedAuth(matchingOAuthConfigs[0], session, req, res);
                }
            }
        }

        //Also shared by RequiredRoleAttribute and RequiredPermissionAttribute
        public static void AuthenticateIfBasicAuth(IHttpRequest req, IHttpResponse res)
        {
            //Need to run SessionFeature filter since its not executed before this attribute (Priority -100)			
            SessionFeature.AddSessionIdToRequestFilter(req, res, null); //Required to get req.GetSessionId()

            var userPass = req.GetBasicAuthUserAndPassword();
            if (userPass != null)
            {
                var authService = req.TryResolve<AuthService>();
                authService.RequestContext = new HttpRequestContext(req, res, null);
                var response = authService.Post(new Auth.Auth {
                    provider = BasicAuthProvider.Name,
                    UserName = userPass.Value.Key,
                    Password = userPass.Value.Value
                });
            }
        }
        public static void AuthenticateIfDigestAuth(IHttpRequest req, IHttpResponse res)
        {
            //Need to run SessionFeature filter since its not executed before this attribute (Priority -100)			
            SessionFeature.AddSessionIdToRequestFilter(req, res, null); //Required to get req.GetSessionId()

            var digestAuth = req.GetDigestAuth();
            if (digestAuth != null)
            {
                var authService = req.TryResolve<AuthService>();
                authService.RequestContext = new HttpRequestContext(req, res, null);
                var response = authService.Post(new Auth.Auth
                {
                    provider = DigestAuthProvider.Name,
                    nonce = digestAuth["nonce"],
                    uri = digestAuth["uri"],
                    response = digestAuth["response"],
                    qop = digestAuth["qop"],
                    nc = digestAuth["nc"],
                    cnonce = digestAuth["cnonce"],
                    UserName = digestAuth["username"]
                });
            }
        }
    }
}<|MERGE_RESOLUTION|>--- conflicted
+++ resolved
@@ -1,119 +1,115 @@
-﻿using System;
-using System.Linq;
-using ServiceStack.Common;
-using ServiceStack.ServiceHost;
-using ServiceStack.ServiceInterface.Auth;
-using ServiceStack.Text;
-using ServiceStack.WebHost.Endpoints.Extensions;
-
-namespace ServiceStack.ServiceInterface
-{
-    /// <summary>
-    /// Indicates that the request dto, which is associated with this attribute,
-    /// requires authentication.
-    /// </summary>
-<<<<<<< HEAD
-    [AttributeUsage(AttributeTargets.Class | AttributeTargets.Method, Inherited = true, AllowMultiple = false)]
-=======
-    [AttributeUsage(AttributeTargets.Class | AttributeTargets.Method, Inherited = false, AllowMultiple = false)]
->>>>>>> b6122f0f
-    public class AuthenticateAttribute : RequestFilterAttribute
-    {
-        public string Provider { get; set; }
-
-        public AuthenticateAttribute(ApplyTo applyTo)
-            : base(applyTo)
-        {
-            this.Priority = (int) RequestFilterPriority.Authenticate;
-        }
-
-        public AuthenticateAttribute()
-            : this(ApplyTo.All) {}
-
-        public AuthenticateAttribute(string provider)
-            : this(ApplyTo.All)
-        {
-            this.Provider = provider;
-        }
-
-        public AuthenticateAttribute(ApplyTo applyTo, string provider)
-            : this(applyTo)
-        {
-            this.Provider = provider;
-        }
-
-        public override void Execute(IHttpRequest req, IHttpResponse res, object requestDto)
-        {
-            if (AuthService.AuthProviders == null) throw new InvalidOperationException("The AuthService must be initialized by calling "
-                 + "AuthService.Init to use an authenticate attribute");
-
-            var matchingOAuthConfigs = AuthService.AuthProviders.Where(x =>
-                this.Provider.IsNullOrEmpty()
-                || x.Provider == this.Provider).ToList();
-
-            if (matchingOAuthConfigs.Count == 0)
-            {
-                res.WriteError(req, requestDto, "No OAuth Configs found matching {0} provider"
-                    .Fmt(this.Provider ?? "any"));
-                res.EndServiceStackRequest();
-                return;
-            }
-
-            AuthenticateIfDigestAuth(req, res);
-            AuthenticateIfBasicAuth(req, res);
-
-            using (var cache = req.GetCacheClient())
-            {
-                var sessionId = req.GetSessionId();
-                var session = sessionId != null ? cache.GetSession(sessionId) : null;
-
-                if (session == null || !matchingOAuthConfigs.Any(x => session.IsAuthorized(x.Provider)))
-                {
-                    AuthProvider.HandleFailedAuth(matchingOAuthConfigs[0], session, req, res);
-                }
-            }
-        }
-
-        //Also shared by RequiredRoleAttribute and RequiredPermissionAttribute
-        public static void AuthenticateIfBasicAuth(IHttpRequest req, IHttpResponse res)
-        {
-            //Need to run SessionFeature filter since its not executed before this attribute (Priority -100)			
-            SessionFeature.AddSessionIdToRequestFilter(req, res, null); //Required to get req.GetSessionId()
-
-            var userPass = req.GetBasicAuthUserAndPassword();
-            if (userPass != null)
-            {
-                var authService = req.TryResolve<AuthService>();
-                authService.RequestContext = new HttpRequestContext(req, res, null);
-                var response = authService.Post(new Auth.Auth {
-                    provider = BasicAuthProvider.Name,
-                    UserName = userPass.Value.Key,
-                    Password = userPass.Value.Value
-                });
-            }
-        }
-        public static void AuthenticateIfDigestAuth(IHttpRequest req, IHttpResponse res)
-        {
-            //Need to run SessionFeature filter since its not executed before this attribute (Priority -100)			
-            SessionFeature.AddSessionIdToRequestFilter(req, res, null); //Required to get req.GetSessionId()
-
-            var digestAuth = req.GetDigestAuth();
-            if (digestAuth != null)
-            {
-                var authService = req.TryResolve<AuthService>();
-                authService.RequestContext = new HttpRequestContext(req, res, null);
-                var response = authService.Post(new Auth.Auth
-                {
-                    provider = DigestAuthProvider.Name,
-                    nonce = digestAuth["nonce"],
-                    uri = digestAuth["uri"],
-                    response = digestAuth["response"],
-                    qop = digestAuth["qop"],
-                    nc = digestAuth["nc"],
-                    cnonce = digestAuth["cnonce"],
-                    UserName = digestAuth["username"]
-                });
-            }
-        }
-    }
-}+﻿using System;
+using System.Linq;
+using ServiceStack.Common;
+using ServiceStack.ServiceHost;
+using ServiceStack.ServiceInterface.Auth;
+using ServiceStack.Text;
+using ServiceStack.WebHost.Endpoints.Extensions;
+
+namespace ServiceStack.ServiceInterface
+{
+    /// <summary>
+    /// Indicates that the request dto, which is associated with this attribute,
+    /// requires authentication.
+    /// </summary>
+    [AttributeUsage(AttributeTargets.Class | AttributeTargets.Method, Inherited = true, AllowMultiple = false)]
+    public class AuthenticateAttribute : RequestFilterAttribute
+    {
+        public string Provider { get; set; }
+
+        public AuthenticateAttribute(ApplyTo applyTo)
+            : base(applyTo)
+        {
+            this.Priority = (int) RequestFilterPriority.Authenticate;
+        }
+
+        public AuthenticateAttribute()
+            : this(ApplyTo.All) {}
+
+        public AuthenticateAttribute(string provider)
+            : this(ApplyTo.All)
+        {
+            this.Provider = provider;
+        }
+
+        public AuthenticateAttribute(ApplyTo applyTo, string provider)
+            : this(applyTo)
+        {
+            this.Provider = provider;
+        }
+
+        public override void Execute(IHttpRequest req, IHttpResponse res, object requestDto)
+        {
+            if (AuthService.AuthProviders == null) throw new InvalidOperationException("The AuthService must be initialized by calling "
+                 + "AuthService.Init to use an authenticate attribute");
+
+            var matchingOAuthConfigs = AuthService.AuthProviders.Where(x =>
+                this.Provider.IsNullOrEmpty()
+                || x.Provider == this.Provider).ToList();
+
+            if (matchingOAuthConfigs.Count == 0)
+            {
+                res.WriteError(req, requestDto, "No OAuth Configs found matching {0} provider"
+                    .Fmt(this.Provider ?? "any"));
+                res.EndServiceStackRequest();
+                return;
+            }
+
+            AuthenticateIfDigestAuth(req, res);
+            AuthenticateIfBasicAuth(req, res);
+
+            using (var cache = req.GetCacheClient())
+            {
+                var sessionId = req.GetSessionId();
+                var session = sessionId != null ? cache.GetSession(sessionId) : null;
+
+                if (session == null || !matchingOAuthConfigs.Any(x => session.IsAuthorized(x.Provider)))
+                {
+                    AuthProvider.HandleFailedAuth(matchingOAuthConfigs[0], session, req, res);
+                }
+            }
+        }
+
+        //Also shared by RequiredRoleAttribute and RequiredPermissionAttribute
+        public static void AuthenticateIfBasicAuth(IHttpRequest req, IHttpResponse res)
+        {
+            //Need to run SessionFeature filter since its not executed before this attribute (Priority -100)			
+            SessionFeature.AddSessionIdToRequestFilter(req, res, null); //Required to get req.GetSessionId()
+
+            var userPass = req.GetBasicAuthUserAndPassword();
+            if (userPass != null)
+            {
+                var authService = req.TryResolve<AuthService>();
+                authService.RequestContext = new HttpRequestContext(req, res, null);
+                var response = authService.Post(new Auth.Auth {
+                    provider = BasicAuthProvider.Name,
+                    UserName = userPass.Value.Key,
+                    Password = userPass.Value.Value
+                });
+            }
+        }
+        public static void AuthenticateIfDigestAuth(IHttpRequest req, IHttpResponse res)
+        {
+            //Need to run SessionFeature filter since its not executed before this attribute (Priority -100)			
+            SessionFeature.AddSessionIdToRequestFilter(req, res, null); //Required to get req.GetSessionId()
+
+            var digestAuth = req.GetDigestAuth();
+            if (digestAuth != null)
+            {
+                var authService = req.TryResolve<AuthService>();
+                authService.RequestContext = new HttpRequestContext(req, res, null);
+                var response = authService.Post(new Auth.Auth
+                {
+                    provider = DigestAuthProvider.Name,
+                    nonce = digestAuth["nonce"],
+                    uri = digestAuth["uri"],
+                    response = digestAuth["response"],
+                    qop = digestAuth["qop"],
+                    nc = digestAuth["nc"],
+                    cnonce = digestAuth["cnonce"],
+                    UserName = digestAuth["username"]
+                });
+            }
+        }
+    }
+}